--- conflicted
+++ resolved
@@ -118,11 +118,7 @@
             debug: false
             evm-version: shanghai
 
-<<<<<<< HEAD
-          - python-version: ["3.11", "311"]
-=======
           - python-version: ["3.12", "312"]
->>>>>>> 6fb76e29
             opt-mode: gas
             debug: false
             evm-version: shanghai
