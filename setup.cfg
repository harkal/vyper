--- conflicted
+++ resolved
@@ -30,13 +30,8 @@
 testpaths = tests
 xfail_strict = true
 markers =
-<<<<<<< HEAD
 	fuzzing: Run Hypothesis fuzz test suite (deselect with '-m "not fuzzing"')
 	venom_xfail: mark a test case as a regression (expected to fail) under the venom pipeline
 
-
 [tool:mypy]
-ignore_missing_imports = True
-=======
-	fuzzing: Run Hypothesis fuzz test suite (deselect with '-m "not fuzzing"')
->>>>>>> 45959387
+ignore_missing_imports = True