--- conflicted
+++ resolved
@@ -31,11 +31,4 @@
 xfail_strict = true
 markers =
 	fuzzing: Run Hypothesis fuzz test suite (deselect with '-m "not fuzzing"')
-<<<<<<< HEAD
-	venom_xfail: mark a test case as a regression (expected to fail) under the venom pipeline
-
-[tool:mypy]
-ignore_missing_imports = True
-=======
-	venom_xfail: mark a test case as a regression (expected to fail) under the venom pipeline
->>>>>>> 6fb76e29
+	venom_xfail: mark a test case as a regression (expected to fail) under the venom pipeline