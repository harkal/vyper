import json
import logging
from contextlib import contextmanager
from functools import wraps

import hypothesis
import pytest
import web3.exceptions
from eth_tester import EthereumTester, PyEVMBackend
from eth_tester.exceptions import TransactionFailed
from eth_utils import setup_DEBUG2_logging
from eth_utils.toolz import compose
from hexbytes import HexBytes
from web3 import Web3
from web3.contract import Contract
from web3.providers.eth_tester import EthereumTesterProvider

import vyper.compiler.settings as compiler_settings
import vyper.evm.opcodes as evm
from tests.utils import working_directory
from vyper import compiler
from vyper.ast.grammar import parse_vyper_source
from vyper.codegen.ir_node import IRnode
from vyper.compiler.input_bundle import FilesystemInputBundle, InputBundle
<<<<<<< HEAD
from vyper.compiler.settings import OptimizationLevel, Settings, set_global_settings
from vyper.evm.opcodes import version_check
=======
from vyper.compiler.settings import (
    OptimizationLevel,
    Settings,
    get_global_settings,
    set_global_settings,
)
from vyper.evm.opcodes import EVM_VERSIONS, version_check
>>>>>>> cb940684
from vyper.exceptions import EvmVersionException
from vyper.ir import compile_ir, optimizer
from vyper.utils import ERC5202_PREFIX, keccak256

# Import the base fixtures
pytest_plugins = ["tests.fixtures.memorymock"]

############
# PATCHING #
############


# disable hypothesis deadline globally
hypothesis.settings.register_profile("ci", deadline=None)
hypothesis.settings.load_profile("ci")


def set_evm_verbose_logging():
    logger = logging.getLogger("eth.vm.computation.BaseComputation")
    setup_DEBUG2_logging()
    logger.setLevel("DEBUG2")


# Useful options to comment out whilst working:
# set_evm_verbose_logging()
#
# from vdb import vdb
# vdb.set_evm_opcode_debugger()


def pytest_addoption(parser):
    parser.addoption(
        "--optimize",
        choices=["codesize", "gas", "none"],
        default="gas",
        help="change optimization mode",
    )
    parser.addoption("--enable-compiler-debug-mode", action="store_true")
    parser.addoption("--experimental-codegen", action="store_true")

    parser.addoption(
        "--evm-version",
        choices=list(EVM_VERSIONS.keys()),
        default="shanghai",
        help="set evm version",
    )


@pytest.fixture(scope="module")
def output_formats():
    output_formats = compiler.OUTPUT_FORMATS.copy()
    del output_formats["bb"]
    del output_formats["bb_runtime"]
    del output_formats["cfg"]
    del output_formats["cfg_runtime"]
    return output_formats


@pytest.fixture(scope="session")
def optimize(pytestconfig):
    flag = pytestconfig.getoption("optimize")
    return OptimizationLevel.from_string(flag)


@pytest.fixture(scope="session")
def debug(pytestconfig):
    debug = pytestconfig.getoption("enable_compiler_debug_mode")
    assert isinstance(debug, bool)
    return debug


@pytest.fixture(scope="session")
def experimental_codegen(pytestconfig):
    ret = pytestconfig.getoption("experimental_codegen")
    assert isinstance(ret, bool)
    return ret


@pytest.fixture(scope="session")
def evm_version(pytestconfig):
    # note: we configure the evm version that we emit code for,
    # but eth-tester is only configured with the latest mainnet
    # version. luckily, evms are backwards compatible.
    evm_version_str = pytestconfig.getoption("evm_version")
    assert isinstance(evm_version_str, str)
    return evm_version_str


@pytest.fixture(scope="session", autouse=True)
def global_settings(evm_version, experimental_codegen, optimize, debug):
<<<<<<< HEAD
=======
    evm.DEFAULT_EVM_VERSION = evm_version
    compiler_settings.DEFAULT_ENABLE_DECIMALS = True
>>>>>>> cb940684
    settings = Settings(
        optimize=optimize,
        evm_version=evm_version,
        experimental_codegen=experimental_codegen,
        debug=debug,
    )
    set_global_settings(settings)


@pytest.fixture(autouse=True)
def check_venom_xfail(request, experimental_codegen):
    if not experimental_codegen:
        return

    marker = request.node.get_closest_marker("venom_xfail")
    if marker is None:
        return

    # https://github.com/okken/pytest-runtime-xfail?tab=readme-ov-file#alternatives
    request.node.add_marker(pytest.mark.xfail(strict=True, **marker.kwargs))


@pytest.fixture
def venom_xfail(request, experimental_codegen):
    def _xfail(*args, **kwargs):
        if not experimental_codegen:
            return
        request.node.add_marker(pytest.mark.xfail(*args, strict=True, **kwargs))

    return _xfail


@pytest.fixture
def chdir_tmp_path(tmp_path):
    # this is useful for when you want imports to have relpaths
    with working_directory(tmp_path):
        yield


# CMC 2024-03-01 this doesn't need to be a fixture
@pytest.fixture
def keccak():
    return keccak256


@pytest.fixture
def make_file(tmp_path):
    # writes file_contents to file_name, creating it in the
    # tmp_path directory. returns final path.
    def fn(file_name, file_contents):
        path = tmp_path / file_name
        path.parent.mkdir(parents=True, exist_ok=True)
        with path.open("w") as f:
            f.write(file_contents)

        return path

    return fn


# this can either be used for its side effects (to prepare a call
# to get_contract), or the result can be provided directly to
# compile_code / CompilerData.
@pytest.fixture
def make_input_bundle(tmp_path, make_file):
    def fn(sources_dict):
        for file_name, file_contents in sources_dict.items():
            make_file(file_name, file_contents)
        return FilesystemInputBundle([tmp_path])

    return fn


# for tests which just need an input bundle, doesn't matter what it is
@pytest.fixture
def dummy_input_bundle():
    return InputBundle([])


# TODO: remove me, this is just string.encode("utf-8").ljust()
# only used in test_logging.py.
@pytest.fixture
def bytes_helper():
    def bytes_helper(str, length):
        return bytes(str, "utf-8") + bytearray(length - len(str))

    return bytes_helper


def _none_addr(datatype, data):
    if datatype == "address" and int(data, base=16) == 0:
        return (datatype, None)
    else:
        return (datatype, data)


CONCISE_NORMALIZERS = (_none_addr,)


@pytest.fixture(scope="module")
def tester():
    # set absurdly high gas limit so that london basefee never adjusts
    # (note: 2**63 - 1 is max that evm allows)
    custom_genesis = PyEVMBackend._generate_genesis_params(overrides={"gas_limit": 10**10})
    custom_genesis["base_fee_per_gas"] = 0
    backend = PyEVMBackend(genesis_parameters=custom_genesis)
    return EthereumTester(backend=backend)


def zero_gas_price_strategy(web3, transaction_params=None):
    return 0  # zero gas price makes testing simpler.


@pytest.fixture(scope="module")
def w3(tester):
    w3 = Web3(EthereumTesterProvider(tester))
    w3.eth.set_gas_price_strategy(zero_gas_price_strategy)
    return w3


def get_compiler_gas_estimate(code, func):
    sigs = compiler.phases.CompilerData(code).function_signatures
    if func:
        return compiler.utils.build_gas_estimates(sigs)[func] + 22000
    else:
        return sum(compiler.utils.build_gas_estimates(sigs).values()) + 22000


def check_gas_on_chain(w3, tester, code, func=None, res=None):
    gas_estimate = get_compiler_gas_estimate(code, func)
    gas_actual = tester.get_block_by_number("latest")["gas_used"]
    # Computed upper bound on the gas consumption should
    # be greater than or equal to the amount of gas used
    if gas_estimate < gas_actual:
        raise Exception(f"Gas upper bound fail: bound {gas_estimate} actual {gas_actual}")

    print(f"Function name: {func} - Gas estimate {gas_estimate}, Actual: {gas_actual}")


def gas_estimation_decorator(w3, tester, fn, source_code, func):
    def decorator(*args, **kwargs):
        @wraps(fn)
        def decorated_function(*args, **kwargs):
            result = fn(*args, **kwargs)
            if "transact" in kwargs:
                check_gas_on_chain(w3, tester, source_code, func, res=result)
            return result

        return decorated_function(*args, **kwargs)

    return decorator


def set_decorator_to_contract_function(w3, tester, contract, source_code, func):
    func_definition = getattr(contract, func)
    func_with_decorator = gas_estimation_decorator(w3, tester, func_definition, source_code, func)
    setattr(contract, func, func_with_decorator)


class VyperMethod:
    ALLOWED_MODIFIERS = {"call", "estimateGas", "transact", "buildTransaction"}

    def __init__(self, function, normalizers=None):
        self._function = function
        self._function._return_data_normalizers = normalizers

    def __call__(self, *args, **kwargs):
        return self.__prepared_function(*args, **kwargs)

    def __prepared_function(self, *args, **kwargs):
        if not kwargs:
            modifier, modifier_dict = "call", {}
            fn_abi = [
                x
                for x in self._function.contract_abi
                if x.get("name") == self._function.function_identifier
            ].pop()
            # To make tests faster just supply some high gas value.
            modifier_dict.update({"gas": fn_abi.get("gas", 0) + 500000})
        elif len(kwargs) == 1:
            modifier, modifier_dict = kwargs.popitem()
            if modifier not in self.ALLOWED_MODIFIERS:
                raise TypeError(f"The only allowed keyword arguments are: {self.ALLOWED_MODIFIERS}")
        else:
            raise TypeError(f"Use up to one keyword argument, one of: {self.ALLOWED_MODIFIERS}")
        return getattr(self._function(*args), modifier)(modifier_dict)


class VyperContract:
    """
    An alternative Contract Factory which invokes all methods as `call()`,
    unless you add a keyword argument. The keyword argument assigns the prep method.
    This call
    > contract.withdraw(amount, transact={'from': eth.accounts[1], 'gas': 100000, ...})
    is equivalent to this call in the classic contract:
    > contract.functions.withdraw(amount).transact({'from': eth.accounts[1], 'gas': 100000, ...})
    """

    def __init__(self, classic_contract, method_class=VyperMethod):
        classic_contract._return_data_normalizers += CONCISE_NORMALIZERS
        self._classic_contract = classic_contract
        self.address = self._classic_contract.address
        protected_fn_names = [fn for fn in dir(self) if not fn.endswith("__")]

        try:
            fn_names = [fn["name"] for fn in self._classic_contract.functions._functions]
        except web3.exceptions.NoABIFunctionsFound:
            fn_names = []

        for fn_name in fn_names:
            # Override namespace collisions
            if fn_name in protected_fn_names:
                raise AttributeError(f"{fn_name} is protected!")
            else:
                _classic_method = getattr(self._classic_contract.functions, fn_name)
                _concise_method = method_class(
                    _classic_method, self._classic_contract._return_data_normalizers
                )
            setattr(self, fn_name, _concise_method)

    @classmethod
    def factory(cls, *args, **kwargs):
        return compose(cls, Contract.factory(*args, **kwargs))


@pytest.fixture
def get_contract_from_ir(w3, optimize):
    def ir_compiler(ir, *args, **kwargs):
        ir = IRnode.from_list(ir)
        if optimize != OptimizationLevel.NONE:
            ir = optimizer.optimize(ir)

        bytecode, _ = compile_ir.assembly_to_evm(
            compile_ir.compile_to_assembly(ir, optimize=optimize)
        )

        abi = kwargs.get("abi") or []
        c = w3.eth.contract(abi=abi, bytecode=bytecode)
        deploy_transaction = c.constructor()
        tx_hash = deploy_transaction.transact()
        address = w3.eth.get_transaction_receipt(tx_hash)["contractAddress"]
        contract = w3.eth.contract(
            address, abi=abi, bytecode=bytecode, ContractFactoryClass=VyperContract
        )
        return contract

    return ir_compiler


def _get_contract(
    w3,
    source_code,
    optimize,
    experimental_codegen,
    output_formats,
    *args,
    override_opt_level=None,
    input_bundle=None,
    **kwargs,
):
    settings = get_global_settings()
    settings.optimize = override_opt_level or optimize
    settings.experimental_codegen = experimental_codegen
    out = compiler.compile_code(
        source_code,
        # test that all output formats can get generated
        output_formats=output_formats,
        settings=settings,
        input_bundle=input_bundle,
        show_gas_estimates=True,  # Enable gas estimates for testing
    )
    parse_vyper_source(source_code)  # Test grammar.
    json.dumps(out["metadata"])  # test metadata is json serializable
    abi = out["abi"]
    bytecode = out["bytecode"]
    value = kwargs.pop("value_in_eth", 0) * 10**18  # Handle deploying with an eth value.
    c = w3.eth.contract(abi=abi, bytecode=bytecode)
    deploy_transaction = c.constructor(*args)
    tx_info = {"from": w3.eth.accounts[0], "value": value, "gasPrice": 0}
    tx_info.update(kwargs)
    tx_hash = deploy_transaction.transact(tx_info)
    address = w3.eth.get_transaction_receipt(tx_hash)["contractAddress"]
    return w3.eth.contract(address, abi=abi, bytecode=bytecode, ContractFactoryClass=VyperContract)


@pytest.fixture(scope="module")
def get_contract(w3, optimize, experimental_codegen, output_formats):
    def fn(source_code, *args, **kwargs):
        return _get_contract(
            w3, source_code, optimize, experimental_codegen, output_formats, *args, **kwargs
        )

    return fn


@pytest.fixture
def get_contract_with_gas_estimation(tester, w3, optimize, experimental_codegen, output_formats):
    def get_contract_with_gas_estimation(source_code, *args, **kwargs):
        contract = _get_contract(
            w3, source_code, optimize, experimental_codegen, output_formats, *args, **kwargs
        )
        for abi_ in contract._classic_contract.functions.abi:
            if abi_["type"] == "function":
                set_decorator_to_contract_function(w3, tester, contract, source_code, abi_["name"])
        return contract

    return get_contract_with_gas_estimation


@pytest.fixture
def get_contract_with_gas_estimation_for_constants(
    w3, optimize, experimental_codegen, output_formats
):
    def get_contract_with_gas_estimation_for_constants(source_code, *args, **kwargs):
        return _get_contract(
            w3, source_code, optimize, experimental_codegen, output_formats, *args, **kwargs
        )

    return get_contract_with_gas_estimation_for_constants


@pytest.fixture(scope="module")
def get_contract_module(optimize, experimental_codegen, output_formats):
    """
    This fixture is used for Hypothesis tests to ensure that
    the same contract is called over multiple runs of the test.
    """
    custom_genesis = PyEVMBackend._generate_genesis_params(overrides={"gas_limit": 4500000})
    custom_genesis["base_fee_per_gas"] = 0
    backend = PyEVMBackend(genesis_parameters=custom_genesis)
    tester = EthereumTester(backend=backend)
    w3 = Web3(EthereumTesterProvider(tester))
    w3.eth.set_gas_price_strategy(zero_gas_price_strategy)

    def get_contract_module(source_code, *args, **kwargs):
        return _get_contract(
            w3, source_code, optimize, experimental_codegen, output_formats, *args, **kwargs
        )

    return get_contract_module


def _deploy_blueprint_for(
    w3,
    source_code,
    optimize,
    experimental_codegen,
    output_formats,
    initcode_prefix=ERC5202_PREFIX,
    **kwargs,
):
    settings = Settings()
    settings.optimize = optimize
    settings.experimental_codegen = experimental_codegen
    out = compiler.compile_code(
        source_code,
        output_formats=output_formats,
        settings=settings,
        show_gas_estimates=True,  # Enable gas estimates for testing
    )
    parse_vyper_source(source_code)  # Test grammar.
    abi = out["abi"]
    bytecode = HexBytes(initcode_prefix) + HexBytes(out["bytecode"])
    bytecode_len = len(bytecode)
    bytecode_len_hex = hex(bytecode_len)[2:].rjust(4, "0")
    # prepend a quick deploy preamble
    deploy_preamble = HexBytes("61" + bytecode_len_hex + "3d81600a3d39f3")
    deploy_bytecode = HexBytes(deploy_preamble) + bytecode

    deployer_abi = []  # just a constructor
    c = w3.eth.contract(abi=deployer_abi, bytecode=deploy_bytecode)
    deploy_transaction = c.constructor()
    tx_info = {"from": w3.eth.accounts[0], "value": 0, "gasPrice": 0}

    tx_hash = deploy_transaction.transact(tx_info)
    address = w3.eth.get_transaction_receipt(tx_hash)["contractAddress"]

    # sanity check
    assert w3.eth.get_code(address) == bytecode, (w3.eth.get_code(address), bytecode)

    def factory(address):
        return w3.eth.contract(
            address, abi=abi, bytecode=bytecode, ContractFactoryClass=VyperContract
        )

    return w3.eth.contract(address, bytecode=deploy_bytecode), factory


@pytest.fixture(scope="module")
def deploy_blueprint_for(w3, optimize, experimental_codegen, output_formats):
    def deploy_blueprint_for(source_code, *args, **kwargs):
        return _deploy_blueprint_for(
            w3, source_code, optimize, experimental_codegen, output_formats, *args, **kwargs
        )

    return deploy_blueprint_for


# TODO: this should not be a fixture.
# remove me and replace all uses with `with pytest.raises`.
@pytest.fixture
def assert_compile_failed():
    def assert_compile_failed(function_to_test, exception=Exception):
        with pytest.raises(exception):
            function_to_test()

    return assert_compile_failed


@pytest.fixture
def create2_address_of(keccak):
    def _f(_addr, _salt, _initcode):
        prefix = HexBytes("0xff")
        addr = HexBytes(_addr)
        salt = HexBytes(_salt)
        initcode = HexBytes(_initcode)
        return keccak(prefix + addr + salt + keccak(initcode))[12:]

    return _f


@pytest.fixture
def side_effects_contract(get_contract):
    def generate(ret_type):
        """
        Generates a Vyper contract with an external `foo()` function, which
        returns the specified return value of the specified return type, for
        testing side effects using the `assert_side_effects_invoked` fixture.
        """
        code = f"""
counter: public(uint256)

@external
def foo(s: {ret_type}) -> {ret_type}:
    self.counter += 1
    return s
    """
        contract = get_contract(code)
        return contract

    return generate


@pytest.fixture
def assert_side_effects_invoked():
    def assert_side_effects_invoked(side_effects_contract, side_effects_trigger, n=1):
        start_value = side_effects_contract.counter()

        side_effects_trigger()

        end_value = side_effects_contract.counter()
        assert end_value == start_value + n

    return assert_side_effects_invoked


@pytest.fixture
def get_logs(w3):
    def get_logs(tx_hash, c, event_name):
        tx_receipt = w3.eth.get_transaction_receipt(tx_hash)
        return c._classic_contract.events[event_name]().process_receipt(tx_receipt)

    return get_logs


@pytest.fixture(scope="module")
def tx_failed(tester):
    @contextmanager
    def fn(exception=TransactionFailed, exc_text=None):
        snapshot_id = tester.take_snapshot()
        with pytest.raises(exception) as excinfo:
            yield excinfo
        tester.revert_to_snapshot(snapshot_id)
        if exc_text:
            # TODO test equality
            assert exc_text in str(excinfo.value), (exc_text, excinfo.value)

    return fn


def pytest_runtest_call(item):
    marker = item.get_closest_marker("requires_evm_version")
    if marker:
        assert len(marker.args) == 1
        version = marker.args[0]
        if not version_check(begin=version):
            item.add_marker(
                pytest.mark.xfail(reason="Wrong EVM version", raises=EvmVersionException)
            )<|MERGE_RESOLUTION|>--- conflicted
+++ resolved
@@ -22,10 +22,6 @@
 from vyper.ast.grammar import parse_vyper_source
 from vyper.codegen.ir_node import IRnode
 from vyper.compiler.input_bundle import FilesystemInputBundle, InputBundle
-<<<<<<< HEAD
-from vyper.compiler.settings import OptimizationLevel, Settings, set_global_settings
-from vyper.evm.opcodes import version_check
-=======
 from vyper.compiler.settings import (
     OptimizationLevel,
     Settings,
@@ -33,7 +29,6 @@
     set_global_settings,
 )
 from vyper.evm.opcodes import EVM_VERSIONS, version_check
->>>>>>> cb940684
 from vyper.exceptions import EvmVersionException
 from vyper.ir import compile_ir, optimizer
 from vyper.utils import ERC5202_PREFIX, keccak256
@@ -124,11 +119,8 @@
 
 @pytest.fixture(scope="session", autouse=True)
 def global_settings(evm_version, experimental_codegen, optimize, debug):
-<<<<<<< HEAD
-=======
     evm.DEFAULT_EVM_VERSION = evm_version
     compiler_settings.DEFAULT_ENABLE_DECIMALS = True
->>>>>>> cb940684
     settings = Settings(
         optimize=optimize,
         evm_version=evm_version,
