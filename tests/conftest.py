--- conflicted
+++ resolved
@@ -92,10 +92,9 @@
     _set_debug_mode(debug)
 
 
-<<<<<<< HEAD
 @pytest.fixture(scope="session")
 def venom_pipeline(pytestconfig):
-    ret = pytestconfig.getoption("use_venom")
+    ret = pytestconfig.getoption("experimental_codegen")
     assert isinstance(ret, bool)
     return ret
 
@@ -121,7 +120,8 @@
         request.node.add_marker(pytest.mark.xfail(*args, strict=True, **kwargs))
 
     return _xfail
-=======
+
+
 @pytest.fixture(scope="session", autouse=True)
 def evm_version(pytestconfig):
     # note: we configure the evm version that we emit code for,
@@ -132,7 +132,6 @@
     # this should get overridden by anchor_evm_version,
     # but set it anyway
     evm.active_evm_version = evm.EVM_VERSIONS[evm_version_str]
->>>>>>> 58ecff59
 
 
 @pytest.fixture
