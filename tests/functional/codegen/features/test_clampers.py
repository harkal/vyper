--- conflicted
+++ resolved
@@ -4,11 +4,7 @@
 from eth.codecs import abi
 from eth_utils import keccak
 
-<<<<<<< HEAD
-from vyper.evm.opcodes import EVM_VERSIONS
 from vyper.exceptions import StackTooDeep
-=======
->>>>>>> 58ecff59
 from vyper.utils import int_bounds
 
 
