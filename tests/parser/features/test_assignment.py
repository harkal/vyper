--- conflicted
+++ resolved
@@ -130,19 +130,14 @@
 # See #838. Confirm that nested keys and structs work properly.
 def test_nested_map_key_works(get_contract_with_gas_estimation):
     code = """
-<<<<<<< HEAD
 struct X:
     a: int128
     b: int128
 struct Y:
     c: int128
     d: int128
-test_map1: X[int128]
-test_map2: Y[int128]
-=======
-test_map1: map(int128, {a: int128, b: int128 })
-test_map2: map(int128, {c: int128, d: int128})
->>>>>>> 8a0f9471
+test_map1: map(int128, X)
+test_map2: map(int128, Y)
 
 @public
 def set():
@@ -162,19 +157,14 @@
 
 def test_nested_map_key_problem(get_contract_with_gas_estimation):
     code = """
-<<<<<<< HEAD
 struct X:
     a: int128
     b: int128
 struct Y:
     c: int128
     d: int128
-test_map1: X[int128]
-test_map2: Y[int128]
-=======
-test_map1: map(int128, {a: int128, b: int128 })
-test_map2: map(int128, {c: int128, d: int128})
->>>>>>> 8a0f9471
+test_map1: map(int128, X)
+test_map2: map(int128, Y)
 
 @public
 def set():
