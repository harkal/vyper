from viper.exceptions import VariableDeclarationException, TypeMismatchException, StructureException


def test_empy_event_logging(get_contract_with_gas_estimation, utils, chain):
    loggy_code = """
MyLog: __log__({})

@public
def foo():
    log.MyLog()
    """

    c = get_contract_with_gas_estimation(loggy_code)
    c.foo()
    logs = chain.head_state.receipts[-1].logs[-1]
    event_id = utils.bytes_to_int(utils.sha3(bytes('MyLog()', 'utf-8')))
    # Event id is always the first topic
    assert logs.topics[0] == event_id
    # Event id is calculated correctly
    assert c.translator.event_data[event_id]
    # Event abi is created correctly
    assert c.translator.event_data[event_id] == {'types': [], 'name': 'MyLog', 'names': [], 'indexed': [], 'anonymous': False}
    # Event is decoded correctly
    assert c.translator.decode_event(logs.topics, logs.data) == {'_event_type': b'MyLog'}


def test_event_logging_with_topics(get_contract_with_gas_estimation, chain, utils):
    loggy_code = """
MyLog: __log__({arg1: indexed(bytes <= 3)})

@public
def foo():
    log.MyLog('bar')
    """

    c = get_contract_with_gas_estimation(loggy_code)
    c.foo()
    logs = chain.head_state.receipts[-1].logs[-1]
    event_id = utils.bytes_to_int(utils.sha3(bytes('MyLog(bytes3)', 'utf-8')))
    # Event id is always the first topic
    assert logs.topics[0] == event_id
    # Event id is calculated correctly
    assert c.translator.event_data[event_id]
    # Event abi is created correctly
    assert c.translator.event_data[event_id] == {'types': ['bytes3'], 'name': 'MyLog', 'names': ['arg1'], 'indexed': [True], 'anonymous': False}
    # Event is decoded correctly
    assert c.translator.decode_event(logs.topics, logs.data) == {'arg1': b'bar', '_event_type': b'MyLog'}


def test_event_logging_with_multiple_topics(get_contract_with_gas_estimation, chain, utils):
    loggy_code = """
MyLog: __log__({arg1: indexed(bytes <= 3), arg2: indexed(bytes <= 4), arg3: indexed(address)})

@public
def foo():
    log.MyLog('bar', 'home', self)
    """

    c = get_contract_with_gas_estimation(loggy_code)
    c.foo()
    logs = chain.head_state.receipts[-1].logs[-1]
    event_id = utils.bytes_to_int(utils.sha3(bytes('MyLog(bytes3,bytes4,address)', 'utf-8')))
    # Event id is always the first topic
    assert logs.topics[0] == event_id
    # Event id is calculated correctly
    assert c.translator.event_data[event_id]
    # Event abi is created correctly
    assert c.translator.event_data[event_id] == {'types': ['bytes3','bytes4','address'], 'name': 'MyLog', 'names': ['arg1','arg2','arg3'], 'indexed': [True, True, True], 'anonymous': False}
    # Event is decoded correctly
    assert c.translator.decode_event(logs.topics, logs.data) == {'arg1': b'bar', 'arg2': b'home', 'arg3': '0x'+c.address.hex(), '_event_type': b'MyLog'}


def test_logging_the_same_event_multiple_times_with_topics(get_contract_with_gas_estimation, chain, utils):
    loggy_code = """
MyLog: __log__({arg1: indexed(num), arg2: indexed(address)})

@public
def foo():
    log.MyLog(1, self)
    log.MyLog(1, self)

@public
def bar():
    log.MyLog(1, self)
    log.MyLog(1, self)
    """

    c = get_contract_with_gas_estimation(loggy_code)
    c.foo()
    c.bar()
    logs = chain.head_state.receipts[-1].logs[-1]
    event_id = utils.bytes_to_int(utils.sha3(bytes('MyLog(int128,address)', 'utf-8')))
    # Event id is always the first topic
    assert logs.topics[0] == event_id
    # Event id is calculated correctly
    assert c.translator.event_data[event_id]
    # Event abi is created correctly
    assert c.translator.event_data[event_id] == {'types': ['int128','address'], 'name': 'MyLog', 'names': ['arg1','arg2'], 'indexed': [True,True], 'anonymous': False}
    # Event is decoded correctly
    assert c.translator.decode_event(logs.topics, logs.data) == {'_event_type': b'MyLog', 'arg1': 1, 'arg2': '0x' + c.address.hex()}


def test_event_logging_cannot_have_more_than_three_topics(assert_tx_failed, get_contract_with_gas_estimation):
    loggy_code = """
MyLog: __log__({arg1: indexed(bytes <= 3), arg2: indexed(bytes <= 4), arg3: indexed(address), arg4: indexed(num)})
    """

    assert_tx_failed(lambda: get_contract_with_gas_estimation(loggy_code), VariableDeclarationException)


def test_event_logging_with_data(get_contract_with_gas_estimation, chain, utils):
    loggy_code = """
MyLog: __log__({arg1: num})

@public
def foo():
    log.MyLog(123)
    """

    c = get_contract_with_gas_estimation(loggy_code)
    c.foo()
    logs = chain.head_state.receipts[-1].logs[-1]
    event_id = utils.bytes_to_int(utils.sha3(bytes('MyLog(int128)', 'utf-8')))
    # Event id is always the first topic
    assert logs.topics[0] == event_id
    # Event id is calculated correctly
    assert c.translator.event_data[event_id]
    # Event abi is created correctly
    assert c.translator.event_data[event_id] == {'types': ['int128'], 'name': 'MyLog', 'names': ['arg1'], 'indexed': [False], 'anonymous': False}
    # Event is decoded correctly
    assert c.translator.decode_event(logs.topics, logs.data) == {'arg1': 123, '_event_type': b'MyLog'}


def test_event_loggging_with_fixed_array_data(get_contract_with_gas_estimation, chain, utils):
    loggy_code = """
MyLog: __log__({arg1: num[2], arg2: timestamp[3], arg3: num[2][2]})

@public
def foo():
    log.MyLog([1,2], [block.timestamp, block.timestamp+1, block.timestamp+2], [[1,2],[1,2]])
    log.MyLog([1,2], [block.timestamp, block.timestamp+1, block.timestamp+2], [[1,2],[1,2]])
    """

    c = get_contract_with_gas_estimation(loggy_code)
    c.foo()
    logs = chain.head_state.receipts[-1].logs[-1]
    event_id = utils.bytes_to_int(utils.sha3(bytes('MyLog(int128[2],int128[3],int128[2][2])', 'utf-8')))
    # # Event id is always the first topic
    assert logs.topics[0] == event_id
    # # Event id is calculated correctly
    assert c.translator.event_data[event_id]
    # # Event abi is created correctly
    assert c.translator.event_data[event_id] == {'types': ['int128[2]', 'int128[3]', 'int128[2][2]'], 'name': 'MyLog', 'names': ['arg1', 'arg2', 'arg3'], 'indexed': [False, False, False], 'anonymous': False}
    # # Event is decoded correctly
    timestamp = chain.head_state.timestamp
    assert c.translator.decode_event(logs.topics, logs.data) == {'arg1': [1, 2], 'arg2': [timestamp, timestamp + 1, timestamp + 2], 'arg3': [[1, 2], [1, 2]], '_event_type': b'MyLog'}


def test_logging_with_input_bytes_1(bytes_helper, get_contract_with_gas_estimation, chain, utils):
    loggy_code = """
MyLog: __log__({arg1: indexed(bytes <= 4), arg2: indexed(bytes <= 29), arg3: bytes<=31})

@public
def foo(arg1: bytes <= 29, arg2: bytes <= 31):
    log.MyLog('bar', arg1, arg2)
"""

    c = get_contract_with_gas_estimation(loggy_code)
    c.foo('bar', 'foo')
    logs = chain.head_state.receipts[-1].logs[-1]
    event_id = utils.bytes_to_int(utils.sha3(bytes('MyLog(bytes4,bytes29,bytes31)', 'utf-8')))
    # # Event id is always the first topic
    assert logs.topics[0] == event_id
    # # Event id is calculated correctly
    assert c.translator.event_data[event_id]
    # # Event abi is created correctly
    assert c.translator.event_data[event_id] == {'types': ['bytes4', 'bytes29', 'bytes31'], 'name': 'MyLog', 'names': ['arg1', 'arg2', 'arg3'], 'indexed': [True, True, False], 'anonymous': False}
    # Event is decoded correctly
    assert c.translator.decode_event(logs.topics, logs.data) ==  {'arg1': b'bar\x00', 'arg2': bytes_helper('bar', 29), 'arg3': bytes_helper('foo', 31), '_event_type': b'MyLog'}


def test_event_logging_with_bytes_input_2(t, bytes_helper, get_contract_with_gas_estimation, chain, utils):
    loggy_code = """
MyLog: __log__({arg1: bytes <= 20})

@public
def foo(_arg1: bytes <= 20):
    log.MyLog(_arg1)
    """

    c = get_contract_with_gas_estimation(loggy_code)
    c.foo('hello')
    logs = chain.head_state.receipts[-1].logs[-1]
    event_id = utils.bytes_to_int(utils.sha3(bytes('MyLog(bytes20)', 'utf-8')))
    # Event id is always the first topic
    assert logs.topics[0] == event_id
    # Event id is calculated correctly
    assert c.translator.event_data[event_id]
    # Event abi is created correctly
    assert c.translator.event_data[event_id] == {'types': ['bytes20'], 'name': 'MyLog', 'names': ['arg1'], 'indexed': [False], 'anonymous': False}
    # Event is decoded correctly
    assert c.translator.decode_event(logs.topics, logs.data) == {'arg1': bytes_helper('hello', 20), '_event_type': b'MyLog'}


def test_event_logging_with_bytes_input_3(get_contract, chain, utils):
    loggy_code = """
MyLog: __log__({arg1: bytes <= 5})

@public
def foo(_arg1: bytes <= 5):
    log.MyLog(_arg1)
    """

    c = get_contract(loggy_code)
    c.foo('hello')
    logs = chain.head_state.receipts[-1].logs[-1]
    event_id = utils.bytes_to_int(utils.sha3(bytes('MyLog(bytes5)', 'utf-8')))
    # Event id is always the first topic
    assert logs.topics[0] == event_id
    # Event id is calculated correctly
    assert c.translator.event_data[event_id]
    # Event abi is created correctly
    assert c.translator.event_data[event_id] == {'types': ['bytes5'], 'name': 'MyLog', 'names': ['arg1'], 'indexed': [False], 'anonymous': False}
    # Event is decoded correctly
    assert c.translator.decode_event(logs.topics, logs.data) == {'arg1': b'hello', '_event_type': b'MyLog'}


def test_event_logging_with_data_with_different_types(get_contract_with_gas_estimation, chain, utils):
    loggy_code = """
MyLog: __log__({arg1: num, arg2: bytes <= 4, arg3: bytes <= 3, arg4: address, arg5: address, arg6: timestamp})

@public
def foo():
    log.MyLog(123, 'home', 'bar', 0xc305c901078781C232A2a521C2aF7980f8385ee9, self, block.timestamp)
    """

    c = get_contract_with_gas_estimation(loggy_code)
    c.foo()
    logs = chain.head_state.receipts[-1].logs[-1]
    event_id = utils.bytes_to_int(utils.sha3(bytes('MyLog(int128,bytes4,bytes3,address,address,int128)', 'utf-8')))
    # Event id is always the first topic
    assert logs.topics[0] == event_id
    # Event id is calculated correctly
    assert c.translator.event_data[event_id]
    # Event abi is created correctly
    assert c.translator.event_data[event_id] == {'types': ['int128', 'bytes4', 'bytes3', 'address', 'address', 'int128'], 'name': 'MyLog', 'names': ['arg1', 'arg2', 'arg3', 'arg4', 'arg5', 'arg6'], 'indexed': [False, False, False, False, False, False], 'anonymous': False}
    # Event is decoded correctly
    assert c.translator.decode_event(logs.topics, logs.data) == {'arg1': 123, 'arg2': b'home', 'arg3': b'bar', 'arg4': '0xc305c901078781c232a2a521c2af7980f8385ee9', 'arg5': '0x' + c.address.hex(), 'arg6': chain.head_state.timestamp, '_event_type': b'MyLog'}


def test_event_logging_with_topics_and_data_1(get_contract_with_gas_estimation, chain, utils):
    loggy_code = """
MyLog: __log__({arg1: indexed(num), arg2: bytes <= 3})

@public
def foo():
    log.MyLog(1, 'bar')
    """

    c = get_contract_with_gas_estimation(loggy_code)
    c.foo()
    logs = chain.head_state.receipts[-1].logs[-1]
    event_id = utils.bytes_to_int(utils.sha3(bytes('MyLog(int128,bytes3)', 'utf-8')))
    # Event id is always the first topic
    assert logs.topics[0] == event_id
    # Event id is calculated correctly
    assert c.translator.event_data[event_id]
    # Event abi is created correctly
    assert c.translator.event_data[event_id] == {'types': ['int128','bytes3'], 'name': 'MyLog', 'names': ['arg1','arg2'], 'indexed': [True, False], 'anonymous': False}
    # Event is decoded correctly
    assert c.translator.decode_event(logs.topics, logs.data) == {'arg1': 1, 'arg2': b'bar', '_event_type': b'MyLog'}


def test_event_logging_with_multiple_logs_topics_and_data(get_contract_with_gas_estimation, chain, utils):
    loggy_code = """
MyLog: __log__({arg1: indexed(num), arg2: bytes <= 3})
YourLog: __log__({arg1: indexed(address), arg2: bytes <= 5})

@public
def foo():
    log.MyLog(1, 'bar')
    log.YourLog(self, 'house')
    """

    c = get_contract_with_gas_estimation(loggy_code)
    c.foo()
    logs1 = chain.head_state.receipts[-1].logs[-2]
    logs2 = chain.head_state.receipts[-1].logs[-1]
    event_id1 = utils.bytes_to_int(utils.sha3(bytes('MyLog(int128,bytes3)', 'utf-8')))
    event_id2 = utils.bytes_to_int(utils.sha3(bytes('YourLog(address,bytes5)', 'utf-8')))
    # Event id is always the first topic
    assert logs1.topics[0] == event_id1
    assert logs2.topics[0] == event_id2
    # Event ids are calculated correctly
    assert c.translator.event_data[event_id1]
    assert c.translator.event_data[event_id2]
    # Event abi is created correctly
    assert c.translator.event_data[event_id1] == {'types': ['int128','bytes3'], 'name': 'MyLog', 'names': ['arg1','arg2'], 'indexed': [True, False], 'anonymous': False}
    assert c.translator.event_data[event_id2] == {'types': ['address','bytes5'], 'name': 'YourLog', 'names': ['arg1','arg2'], 'indexed': [True, False], 'anonymous': False}
    # Event is decoded correctly
    assert c.translator.decode_event(logs1.topics, logs1.data) == {'arg1': 1, 'arg2': b'bar', '_event_type': b'MyLog'}
    assert c.translator.decode_event(logs2.topics, logs2.data) == {'arg1': '0x' + c.address.hex(), 'arg2': b'house', '_event_type': b'YourLog'}


def test_fails_when_input_is_the_wrong_type(t, assert_tx_failed, get_contract_with_gas_estimation, chain):
    loggy_code = """
MyLog: __log__({arg1: indexed(num)})

@public
def foo_():
    log.MyLog('yo')
"""
    t.s = chain
    assert_tx_failed(lambda: get_contract_with_gas_estimation(loggy_code), TypeMismatchException)


def test_fails_when_topic_is_the_wrong_size(t, assert_tx_failed, get_contract_with_gas_estimation, chain):
    loggy_code = """
MyLog: __log__({arg1: indexed(bytes <= 3)})

@public
def foo():
    log.MyLog('bars')
"""
    t.s = chain
    assert_tx_failed(lambda: get_contract_with_gas_estimation(loggy_code), TypeMismatchException)


def test_fails_when_input_topic_is_the_wrong_size(t, assert_tx_failed, get_contract_with_gas_estimation, chain):
    loggy_code = """
MyLog: __log__({arg1: indexed(bytes <= 3)})

@public
def foo(arg1: bytes <= 4):
    log.MyLog(arg1)
"""
    t.s = chain
    assert_tx_failed(lambda: get_contract_with_gas_estimation(loggy_code), TypeMismatchException)


def test_fails_when_data_is_the_wrong_size(t, assert_tx_failed, get_contract_with_gas_estimation, chain):
    loggy_code = """
MyLog: __log__({arg1: bytes <= 3})

@public
def foo():
    log.MyLog('bars')
"""
    t.s = chain
    assert_tx_failed(lambda: get_contract_with_gas_estimation(loggy_code), TypeMismatchException)


def test_fails_when_input_data_is_the_wrong_size(t, assert_tx_failed, get_contract_with_gas_estimation, chain):
    loggy_code = """
MyLog: __log__({arg1: bytes <= 3})

@public
def foo(arg1: bytes <= 4):
    log.MyLog(arg1)
"""
    t.s = chain
    assert_tx_failed(lambda: get_contract_with_gas_estimation(loggy_code), TypeMismatchException)


def test_fails_when_log_data_is_over_32_bytes(t, assert_tx_failed, get_contract_with_gas_estimation, chain):
    loggy_code = """
MyLog: __log__({arg1: bytes <= 100})

@public
def foo():
    pass
    """
    t.s = chain
    assert_tx_failed(lambda: get_contract_with_gas_estimation(loggy_code), VariableDeclarationException)


def test_logging_fails_with_over_three_topics(t, assert_tx_failed, get_contract_with_gas_estimation, chain):
    loggy_code = """
MyLog: __log__({arg1: indexed(num), arg2: indexed(num), arg3: indexed(num), arg4: indexed(num)})
@public
def __init__():
    log.MyLog(1, 2, 3, 4)
    """
    t.s = chain
    assert_tx_failed(lambda: get_contract_with_gas_estimation(loggy_code), VariableDeclarationException)


def test_logging_fails_with_duplicate_log_names(t, assert_tx_failed, get_contract_with_gas_estimation, chain):
    loggy_code = """
MyLog: __log__({})
MyLog: __log__({})

@public
def foo():
    log.MyLog()
    """
    t.s = chain
    assert_tx_failed(lambda: get_contract_with_gas_estimation(loggy_code), VariableDeclarationException)


def test_logging_fails_with_when_log_is_undeclared(t, assert_tx_failed, get_contract_with_gas_estimation, chain):
    loggy_code = """

@public
def foo():
    log.MyLog()
    """
    t.s = chain
    assert_tx_failed(lambda: get_contract_with_gas_estimation(loggy_code), VariableDeclarationException)


def test_logging_fails_with_topic_type_mismatch(t, assert_tx_failed, get_contract_with_gas_estimation, chain):
    loggy_code = """
MyLog: __log__({arg1: indexed(num)})

@public
def foo():
    log.MyLog(self)
    """
    t.s = chain
    assert_tx_failed(lambda: get_contract_with_gas_estimation(loggy_code), TypeMismatchException)


def test_logging_fails_with_data_type_mismatch(t, assert_tx_failed, get_contract_with_gas_estimation, chain):
    loggy_code = """
MyLog: __log__({arg1: bytes <= 3})

@public
def foo():
    log.MyLog(self)
    """
    t.s = chain
    assert_tx_failed(lambda: get_contract_with_gas_estimation(loggy_code), AttributeError)


def test_logging_fails_after_a_global_declaration(t, assert_tx_failed, get_contract_with_gas_estimation, chain):
    loggy_code = """
age: num
MyLog: __log__({arg1: bytes <= 3})
    """
    t.s = chain
    assert_tx_failed(lambda: get_contract_with_gas_estimation(loggy_code), StructureException)


def test_logging_fails_after_a_function_declaration(t, assert_tx_failed, get_contract_with_gas_estimation):
    loggy_code = """
@public
def foo():
    pass

MyLog: __log__({arg1: bytes <= 3})
    """
    assert_tx_failed(lambda: get_contract_with_gas_estimation(loggy_code), StructureException)


def test_logging_fails_when_number_of_arguments_is_greater_than_declaration(t, assert_tx_failed, get_contract_with_gas_estimation):
    loggy_code = """
MyLog: __log__({arg1: num})

@public
def foo():
    log.MyLog(1, 2)
"""
    assert_tx_failed(lambda: get_contract_with_gas_estimation(loggy_code), VariableDeclarationException)


def test_logging_fails_when_number_of_arguments_is_less_than_declaration(assert_tx_failed, get_contract_with_gas_estimation):
    loggy_code = """
MyLog: __log__({arg1: num, arg2: num})

@public
def foo():
    log.MyLog(1)
"""
    assert_tx_failed(lambda: get_contract_with_gas_estimation(loggy_code), VariableDeclarationException)


def test_loggy_code(get_contract_with_gas_estimation, chain):
    loggy_code = """
s: bytes <= 100

@public
def foo():
    raw_log([], "moo")

@public
def goo():
    raw_log([0x1234567812345678123456781234567812345678123456781234567812345678], "moo2")

@public
def hoo():
    self.s = "moo3"
    raw_log([], self.s)

@public
def ioo(inp: bytes <= 100):
    raw_log([], inp)
    """

    c = get_contract_with_gas_estimation(loggy_code)
    c.foo()
    assert chain.head_state.receipts[-1].logs[0].data == b'moo'
    c.goo()
    assert chain.head_state.receipts[-1].logs[0].data == b'moo2'
    assert chain.head_state.receipts[-1].logs[0].topics == [0x1234567812345678123456781234567812345678123456781234567812345678]
    c.hoo()
    assert chain.head_state.receipts[-1].logs[0].data == b'moo3'
    c.ioo(b"moo4")
    assert chain.head_state.receipts[-1].logs[0].data == b'moo4'
    print("Passed raw log tests")


def test_variable_list_packing(t, get_last_log, get_contract_with_gas_estimation, chain):
    t.s = chain
    code = """
Bar: __log__({_value: num[4]})

@public
def foo():
    a = [1, 2, 3, 4]
    log.Bar(a)
    """
    c = get_contract_with_gas_estimation(code)

    c.foo()
    assert get_last_log(t, c)["_value"] == [1, 2, 3, 4]


def test_literal_list_packing(t, get_last_log, get_contract_with_gas_estimation, chain):
    t.s = chain
    code = """
Bar: __log__({_value: num[4]})

@public
def foo():
    log.Bar([1, 2, 3, 4])
    """
    c = get_contract_with_gas_estimation(code)

    c.foo()
    assert get_last_log(t, c)["_value"] == [1, 2, 3, 4]


<<<<<<< HEAD
def test_storage_list_packing(get_last_log):
    code = """
Bar: __log__({_value: num[4]})
x: num[4]

@public
def foo():
    log.Bar(self.x)

@public
def set_list():
    self.x = [1, 2, 3, 4]
    """
    c = get_contract_with_gas_estimation(code)

    c.foo()
    assert get_last_log(t, c)["_value"] == [0, 0, 0, 0]
    c.set_list()
    c.foo()
    assert get_last_log(t, c)["_value"] == [1, 2, 3, 4]


def test_passed_list_packing(get_last_log):
=======
def test_passed_list_packing(t, get_last_log, get_contract_with_gas_estimation, chain):
    t.s = chain
>>>>>>> 88289604
    code = """
Bar: __log__({_value: num[4]})

@public
def foo(barbaric: num[4]):
    log.Bar(barbaric)
    """
    c = get_contract_with_gas_estimation(code)

    c.foo([4, 5, 6, 7])
    assert get_last_log(t, c)["_value"] == [4, 5, 6, 7]


def test_variable_decimal_list_packing(t, get_last_log, get_contract_with_gas_estimation, chain):
    t.s = chain

    code = """
Bar: __log__({_value: decimal[4]})

@public
def foo():
    log.Bar([1.11, 2.22, 3.33, 4.44])
    """
    c = get_contract_with_gas_estimation(code)

    c.foo()
    assert get_last_log(t, c)["_value"] == [1.11, 2.22, 3.33, 4.44]


def test_storage_byte_packing(get_last_log, bytes_helper):
    code = """
MyLog: __log__({arg1: bytes <= 29})
x:bytes<=5

@public
def foo(a:num):
    log.MyLog(self.x)

@public
def setbytez():
    self.x = 'hello'
    """

    c = get_contract_with_gas_estimation(code)

    c.foo()
    assert get_last_log(t, c)['arg1'] == bytes_helper('', 29)
    c.setbytez()
    c.foo()
    assert get_last_log(t, c)['arg1'] == bytes_helper('hello', 29)<|MERGE_RESOLUTION|>--- conflicted
+++ resolved
@@ -541,8 +541,8 @@
     assert get_last_log(t, c)["_value"] == [1, 2, 3, 4]
 
 
-<<<<<<< HEAD
-def test_storage_list_packing(get_last_log):
+def test_storage_list_packing(t, get_last_log, bytes_helper, get_contract_with_gas_estimation, chain):
+    t.s = chain
     code = """
 Bar: __log__({_value: num[4]})
 x: num[4]
@@ -564,11 +564,8 @@
     assert get_last_log(t, c)["_value"] == [1, 2, 3, 4]
 
 
-def test_passed_list_packing(get_last_log):
-=======
 def test_passed_list_packing(t, get_last_log, get_contract_with_gas_estimation, chain):
     t.s = chain
->>>>>>> 88289604
     code = """
 Bar: __log__({_value: num[4]})
 
@@ -598,7 +595,8 @@
     assert get_last_log(t, c)["_value"] == [1.11, 2.22, 3.33, 4.44]
 
 
-def test_storage_byte_packing(get_last_log, bytes_helper):
+def test_storage_byte_packing(t, get_last_log, bytes_helper, get_contract_with_gas_estimation, chain):
+    t.s = chain
     code = """
 MyLog: __log__({arg1: bytes <= 29})
 x:bytes<=5
