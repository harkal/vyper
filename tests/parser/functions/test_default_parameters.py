

def test_default_param_abi(get_contract):
    code = """
@public
@payable
def safeTransferFrom(_data: bytes[100] = "test", _b: int128 = 1):
    pass
    """
    abi = get_contract(code)._classic_contract.abi

    assert len(abi) == 4
    assert set([fdef['name'] for fdef in abi]) == {'safeTransferFrom'}
    assert abi[0]['inputs'] == []
    assert abi[1]['inputs'] == [{'type': 'int128', 'name': '_b'}]
    assert abi[2]['inputs'] == [{'type': 'bytes', 'name': '_data'}]
    assert abi[3]['inputs'] == [{'type': 'bytes', 'name': '_data'}, {'type': 'int128', 'name': '_b'}]


def test_basic_default_param_passthrough(get_contract):
    code = """
@public
def fooBar(_data: bytes[100] = "test", _b: int128 = 1) -> int128:
    return 12321
    """

    c = get_contract(code)

    assert c.fooBar() == 12321
    assert c.fooBar(2) == 12321
    assert c.fooBar(b"drum drum") == 12321
    assert c.fooBar(b"drum drum", 2) == 12321


def test_basic_default_param_set(get_contract):
    code = """
@public
def fooBar(a:int128, b: uint256 = 333) -> (int128, uint256):
    return a, b
    """

    c = get_contract(code)
    assert c.fooBar(456, 444) == [456, 444]
    assert c.fooBar(456) == [456, 333]


def test_basic_default_param_set_2args(get_contract):
    code = """
@public
def fooBar(a:int128, b: uint256 = 999, c: address = 0x0000000000000000000000000000000000000001) -> (int128, uint256, address):
    return a, b, c
    """

    c = get_contract(code)
    c_default_value = '0x0000000000000000000000000000000000000001'
    b_default_value = 999
    addr2 = '0x1000000000000000000000000000000000004321'

    # b default value, c default value
    assert c.fooBar(123) == [123, b_default_value, c_default_value]
    # c default_value, b set from param
    assert c.fooBar(456, 444) == [456, 444, c_default_value]
    # b default set, c set from param
    assert c.fooBar(555, addr2) == [555, b_default_value, addr2]
    # no default values
    assert c.fooBar(6789, 4567, addr2) == [6789, 4567, addr2]


def test_default_param_bytes(get_contract):
    code = """
@public
def fooBar(a: bytes[100], b: int128, c: bytes[100] = "testing", d: uint256 = 999) -> (bytes[100], int128, bytes[100], uint256):
    return a, b, c, d
    """
    c = get_contract(code)
    c_default = b"testing"
    d_default = 999

    # c set, d default value
    assert c.fooBar(b"booo", 12321, b'woo') == [b"booo", 12321, b'woo', d_default]
    # d set, c default value
    assert c.fooBar(b"booo", 12321, 888) == [b"booo", 12321, c_default, 888]
    # d set, c set
    assert c.fooBar(b"booo", 12321, b"lucky", 777) == [b"booo", 12321, b"lucky", 777]
    # no default values
    assert c.fooBar(b"booo", 12321) == [b"booo", 12321, c_default, d_default]


def test_default_param_array(get_contract):
    code = """
@public
def fooBar(a: bytes[100], b: uint256[2], c: bytes[6] = "hello", d: int128[3] = [6, 7, 8]) -> (bytes[100], uint256, bytes[6], int128):
    return a, b[1], c, d[2]
    """
    c = get_contract(code)
    c_default = b"hello"
    d_default = 8

    # c set, d default value
    assert c.fooBar(b"booo", [99, 88], b'woo') == [b"booo", 88, b'woo', d_default]
    # d set, c default value
    assert c.fooBar(b"booo", [99, 88], [34, 35, 36]) == [b"booo", 88, c_default, 36]
    # d set, c set
    assert c.fooBar(b"booo", [22, 11], b"lucky", [24, 25, 26]) == [b"booo", 11, b"lucky", 26]
    # no default values
    assert c.fooBar(b"booo", [55, 66]) == [b"booo", 66, c_default, d_default]


<<<<<<< HEAD
def test_default_param_clamp(get_contract, monkeypatch):
    code = """
@public
def bar(a: int128, b: int128 = -1) -> (int128, int128):
    return a, b
    """
    import web3

    c = get_contract(code)

    assert c.bar(-123) == [-123, -1]
    assert c.bar(100, 100) == [100, 100]

    # bypass abi encoding checking:
    def utils_abi_is_encodable(_type, value):
        return True

    monkeypatch.setattr(web3.utils.abi, 'is_encodable', utils_abi_is_encodable)
    assert c.bar(200, 2**127) == [200, 2**127]
=======
def test_default_param_private(get_contract):
    code = """
@private
def fooBar(a: bytes[100], b: uint256, c: bytes[20] = "crazy") -> (bytes[100], uint256, bytes[20]):
    return a, b, c

@public
def callMe() -> (bytes[100], uint256, bytes[20], int128):
    return self.fooBar('I just met you', 123456)

@public
def callMeMaybe() -> (bytes[100], uint256, bytes[20]):
    return self.fooBar('here is my number', 555123456, 'baby')
    """

    c = get_contract(code)

    assert c.callMe() == [b'hello there', 123456, b'crazy']
    assert c.callMeMaybe() == [b'here is my number', 555123456, b'baby']
>>>>>>> 0cabdb13
<|MERGE_RESOLUTION|>--- conflicted
+++ resolved
@@ -106,7 +106,6 @@
     assert c.fooBar(b"booo", [55, 66]) == [b"booo", 66, c_default, d_default]
 
 
-<<<<<<< HEAD
 def test_default_param_clamp(get_contract, monkeypatch):
     code = """
 @public
@@ -126,7 +125,8 @@
 
     monkeypatch.setattr(web3.utils.abi, 'is_encodable', utils_abi_is_encodable)
     assert c.bar(200, 2**127) == [200, 2**127]
-=======
+
+
 def test_default_param_private(get_contract):
     code = """
 @private
@@ -145,5 +145,4 @@
     c = get_contract(code)
 
     assert c.callMe() == [b'hello there', 123456, b'crazy']
-    assert c.callMeMaybe() == [b'here is my number', 555123456, b'baby']
->>>>>>> 0cabdb13
+    assert c.callMeMaybe() == [b'here is my number', 555123456, b'baby']