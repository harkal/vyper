import pytest

from vyper.compiler import compile_code
from vyper.compiler.phases import CompilerData
from vyper.compiler.settings import OptimizationLevel, Settings

codes = [
    """
s: uint256

@internal
def ctor_only():
    self.s = 1

@internal
def runtime_only():
    self.s = 2

@external
def bar():
    self.runtime_only()

@deploy
def __init__():
    self.ctor_only()
    """,
    # code with nested function in it
    """
s: uint256

@internal
def runtime_only():
    self.s = 1

@internal
def foo():
    self.runtime_only()

@internal
def ctor_only():
    self.s += 1

@external
def bar():
    self.foo()

@deploy
def __init__():
    self.ctor_only()
    """,
    # code with loop in it, these are harder for dead code eliminator
    """
s: uint256

@internal
def ctor_only():
    self.s = 1

@internal
def runtime_only():
    for i: uint256 in range(10):
        self.s += 1

@external
def bar():
    self.runtime_only()

@deploy
def __init__():
    self.ctor_only()
    """,
]


# check dead code eliminator works on unreachable functions
# CMC 2024-02-05 this is not really the asm eliminator anymore,
# it happens during function code generation in module.py. so we don't
# need to test this using asm anymore.
@pytest.mark.parametrize("code", codes)
def test_dead_code_eliminator(code):
    c = CompilerData(code, settings=Settings(optimize=OptimizationLevel.NONE))

    # get the labels
    initcode_asm = [i for i in c.assembly if isinstance(i, str)]
    runtime_asm = [i for i in c.assembly_runtime if isinstance(i, str)]

    ctor_only = "ctor_only()"
    runtime_only = "runtime_only()"

    # qux reachable from unoptimized initcode, foo not reachable.
    assert any(ctor_only in instr for instr in initcode_asm)
    assert all(runtime_only not in instr for instr in initcode_asm)

    assert any(runtime_only in instr for instr in runtime_asm)
    assert all(ctor_only not in instr for instr in runtime_asm)


def test_library_code_eliminator(make_input_bundle, experimental_codegen):
    library = """
@internal
def unused1():
    pass

@internal
def unused2():
    self.unused1()

@internal
def some_function():
    pass
    """
    code = """
import library

@external
def foo():
    library.some_function()
    """
    input_bundle = make_input_bundle({"library.vy": library})
    res = compile_code(code, input_bundle=input_bundle, output_formats=["asm"])
    asm = res["asm"]
<<<<<<< HEAD
    if not experimental_codegen:
        assert "some_function()" in asm
=======
    assert "some_function()" in asm

>>>>>>> 6fb76e29
    assert "unused1()" not in asm
    assert "unused2()" not in asm<|MERGE_RESOLUTION|>--- conflicted
+++ resolved
@@ -119,12 +119,7 @@
     input_bundle = make_input_bundle({"library.vy": library})
     res = compile_code(code, input_bundle=input_bundle, output_formats=["asm"])
     asm = res["asm"]
-<<<<<<< HEAD
-    if not experimental_codegen:
-        assert "some_function()" in asm
-=======
     assert "some_function()" in asm
 
->>>>>>> 6fb76e29
     assert "unused1()" not in asm
     assert "unused2()" not in asm