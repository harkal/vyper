--- conflicted
+++ resolved
@@ -30,14 +30,8 @@
     .tox
     docs
     build
-<<<<<<< HEAD
     bin/vyper
     bin/vyper-lll
-=======
-    scripts/fixed_address_creator.py
-    scripts/forwarder.py
-    scripts/rlp_decoder.py
->>>>>>> 266ad473
     scripts/rlp_decoder.se.py
     tests/compiler/LLL/test_with.py
     tests/examples/auctions/test_blind_auction.py
