[tox]
envlist=
    py{36}-core
    lint

[testenv]
usedevelop=True
commands=
    core: pytest {posargs:tests/}
basepython =
    py36: python3.6
extras=
    test
whitelist_externals=make

[testenv:lint]
basepython=python
extras=lint
commands=
    flake8 {toxinidir}/vyper {toxinidir}/tests {toxinidir}/scripts
    flake8 {toxinidir}/bin/vyper {toxinidir}/bin/vyper-lll

[flake8]
max-line-length= 100
ignore=
per-file-ignores=
    scripts/rlp_decoder.py:E501
exclude=
    venv*
    .tox
    docs
    build
    bin/vyper
    bin/vyper-lll
    scripts/rlp_decoder.se.py
<<<<<<< HEAD
    tests/conftest.py
=======
    tests/compiler/LLL/test_with.py
>>>>>>> ee1b7e8f
    tests/examples/auctions/test_blind_auction.py
    tests/examples/auctions/test_simple_open_auction.py
    tests/examples/market_maker/test_on_chain_market_maker.py
    tests/examples/safe_remote_purchase/test_safe_remote_purchase.py
    tests/examples/tokens/test_erc20.py
    tests/examples/tokens/test_erc721.py
    tests/examples/wallet/test_wallet.py
    tests/parser/features/decorators/test_constant.py
    tests/parser/features/decorators/test_nonreentrant.py
    tests/parser/features/decorators/test_public.py
    tests/parser/features/external_contracts/test_erc20_abi.py
    tests/parser/features/external_contracts/test_external_contract_calls.py
    tests/parser/features/external_contracts/test_modifiable_external_contract_calls.py
    tests/parser/features/iteration/test_for_in_list.py
    tests/parser/features/test_assignment.py
    tests/parser/features/test_internal_call.py
    tests/parser/features/test_logging.py
    tests/parser/functions/rlp/conftest.py
    tests/parser/functions/rlp/test_rlp_list.py
    tests/parser/functions/test_clear.py
    tests/parser/functions/test_concat.py
    tests/parser/functions/test_convert_to_address.py
    tests/parser/functions/test_convert_to_bytes32.py
    tests/parser/functions/test_convert_to_int128.py
    tests/parser/functions/test_convert_to_uint256.py
    tests/parser/functions/test_default_function.py
    tests/parser/functions/test_default_parameters.py
    tests/parser/functions/test_ecrecover.py
    tests/parser/functions/test_interfaces.py
    tests/parser/functions/test_method_id.py
    tests/parser/functions/test_minmax.py
    tests/parser/functions/test_raw_call.py
    tests/parser/functions/test_return.py
    tests/parser/functions/test_return_tuple.py
    tests/parser/functions/test_send.py
    tests/parser/globals/test_setters.py
    tests/parser/syntax/test_as_wei_value.py
    tests/parser/syntax/test_block.py
    tests/parser/syntax/test_constants.py
    tests/parser/syntax/test_create_with_code_of.py
    tests/parser/syntax/test_extract32.py
    tests/parser/syntax/test_no_none.py
    tests/parser/syntax/test_raw_call.py
    tests/parser/syntax/test_rlplist.py
    tests/parser/syntax/utils/test_event_names.py
    tests/parser/syntax/utils/test_function_names.py
    tests/parser/syntax/utils/test_variable_names.py
    vyper/compiler.py
    vyper/parser/constants.py
    vyper/parser/context.py
    vyper/parser/lll_node.py
    vyper/parser/pre_parser.py
    vyper/parser/stmt.py
    vyper/signatures/event_signature.py
    vyper/signatures/interface.py
    vyper/types/convert.py
    vyper/utils.py<|MERGE_RESOLUTION|>--- conflicted
+++ resolved
@@ -33,11 +33,7 @@
     bin/vyper
     bin/vyper-lll
     scripts/rlp_decoder.se.py
-<<<<<<< HEAD
     tests/conftest.py
-=======
-    tests/compiler/LLL/test_with.py
->>>>>>> ee1b7e8f
     tests/examples/auctions/test_blind_auction.py
     tests/examples/auctions/test_simple_open_auction.py
     tests/examples/market_maker/test_on_chain_market_maker.py
