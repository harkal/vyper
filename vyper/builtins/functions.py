import hashlib
import math
import operator

from vyper import ast as vy_ast
from vyper.abi_types import ABI_Tuple
from vyper.ast.validation import validate_call_args
from vyper.codegen.abi_encoder import abi_encode
from vyper.codegen.context import Context, VariableRecord
from vyper.codegen.core import (
    LOAD,
    STORE,
    IRnode,
    add_ofst,
    bytes_data_ptr,
    calculate_type_for_external_return,
    check_external_call,
    clamp,
    clamp2,
    clamp_basetype,
    clamp_nonzero,
    copy_bytes,
    dummy_node_for_type,
    ensure_eval_once,
    ensure_in_memory,
    eval_seq,
    get_bytearray_length,
    get_type_for_exact_size,
    ir_tuple_from_args,
    make_setter,
    promote_signed_int,
    sar,
    shl,
    shr,
    unwrap_location,
)
from vyper.codegen.expr import Expr
from vyper.codegen.ir_node import Encoding, scope_multi
from vyper.codegen.keccak256_helper import keccak256_helper
from vyper.evm.address_space import MEMORY
from vyper.exceptions import (
    ArgumentException,
    CompilerPanic,
    InvalidLiteral,
    InvalidType,
    StateAccessViolation,
    StructureException,
    TypeMismatch,
    UnfoldableNode,
    ZeroDivisionException,
)
from vyper.semantics.analysis.base import Modifiability, VarInfo
from vyper.semantics.analysis.utils import (
    get_common_types,
    get_exact_type_from_node,
    get_possible_types_from_node,
    validate_expected_type,
)
from vyper.semantics.types import (
    TYPE_T,
    AddressT,
    BoolT,
    BytesM_T,
    BytesT,
    DArrayT,
    DecimalT,
    HashMapT,
    IntegerT,
    KwargSettings,
    SArrayT,
    StringT,
    TupleT,
)
from vyper.semantics.types.bytestrings import _BytestringT
from vyper.semantics.types.shortcuts import (
    BYTES4_T,
    BYTES32_T,
    INT128_T,
    INT256_T,
    UINT8_T,
    UINT256_T,
)
from vyper.semantics.types.utils import type_from_annotation
from vyper.utils import (
    DECIMAL_DIVISOR,
    EIP_170_LIMIT,
    SHA3_PER_WORD,
    MemoryPositions,
    bytes_to_int,
    ceil32,
    fourbytes_to_int,
    keccak256,
    method_id,
    method_id_int,
    vyper_warn,
)

from ._convert import convert
from ._signatures import BuiltinFunctionT, process_inputs

SHA256_ADDRESS = 2
SHA256_BASE_GAS = 60
SHA256_PER_WORD_GAS = 12


class FoldedFunctionT(BuiltinFunctionT):
    # Base class for nodes which should always be folded

    _modifiability = Modifiability.CONSTANT


class TypenameFoldedFunctionT(FoldedFunctionT):
    # Base class for builtin functions that:
    # (1) take a typename as the only argument; and
    # (2) should always be folded.
    _inputs = [("typename", TYPE_T.any())]

    def fetch_call_return(self, node):
        type_ = self.infer_arg_types(node)[0].typedef
        return type_

    def infer_arg_types(self, node, expected_return_typ=None):
        validate_call_args(node, 1)
        input_typedef = TYPE_T(type_from_annotation(node.args[0]))
        return [input_typedef]


class Floor(BuiltinFunctionT):
    _id = "floor"
    _inputs = [("value", DecimalT())]
    # TODO: maybe use int136?
    _return_type = INT256_T

    def _try_fold(self, node):
        validate_call_args(node, 1)
        value = node.args[0].get_folded_value()
        if not isinstance(value, vy_ast.Decimal):
            raise UnfoldableNode

        value = math.floor(value.value)
        return vy_ast.Int.from_node(node, value=value)

    @process_inputs
    def build_IR(self, expr, args, kwargs, context):
        arg = args[0]
        with arg.cache_when_complex("arg") as (b1, arg):
            ret = IRnode.from_list(
                [
                    "if",
                    ["slt", arg, 0],
                    ["sdiv", ["sub", arg, DECIMAL_DIVISOR - 1], DECIMAL_DIVISOR],
                    ["sdiv", arg, DECIMAL_DIVISOR],
                ],
                typ=INT256_T,
            )
            return b1.resolve(ret)


class Ceil(BuiltinFunctionT):
    _id = "ceil"
    _inputs = [("value", DecimalT())]
    # TODO: maybe use int136?
    _return_type = INT256_T

    def _try_fold(self, node):
        validate_call_args(node, 1)
        value = node.args[0].get_folded_value()
        if not isinstance(value, vy_ast.Decimal):
            raise UnfoldableNode

        value = math.ceil(value.value)
        return vy_ast.Int.from_node(node, value=value)

    @process_inputs
    def build_IR(self, expr, args, kwargs, context):
        arg = args[0]
        with arg.cache_when_complex("arg") as (b1, arg):
            ret = IRnode.from_list(
                [
                    "if",
                    ["slt", arg, 0],
                    ["sdiv", arg, DECIMAL_DIVISOR],
                    ["sdiv", ["add", arg, DECIMAL_DIVISOR - 1], DECIMAL_DIVISOR],
                ],
                typ=INT256_T,
            )
            return b1.resolve(ret)


class Convert(BuiltinFunctionT):
    _id = "convert"

    def fetch_call_return(self, node):
        _, target_typedef = self.infer_arg_types(node)

        # note: more type conversion validation happens in convert.py
        return target_typedef.typedef

    # TODO: push this down into convert.py for more consistency
    def infer_arg_types(self, node, expected_return_typ=None):
        validate_call_args(node, 2)

        target_type = type_from_annotation(node.args[1])
        value_types = get_possible_types_from_node(node.args[0])

        # For `convert` of integer literals, we need to match type inference rules in
        # convert.py codegen routines.
        # TODO: This can probably be removed once constant folding for `convert` is implemented
        if len(value_types) > 1 and all(isinstance(v, IntegerT) for v in value_types):
            # Get the smallest (and unsigned if available) type for non-integer target types
            # (note this is different from the ordering returned by `get_possible_types_from_node`)
            if not isinstance(target_type, IntegerT):
                value_types = sorted(value_types, key=lambda v: (v.is_signed, v.bits), reverse=True)
            else:
                # filter out the target type from list of possible types
                value_types = [i for i in value_types if not target_type.compare_type(i)]

        value_type = value_types.pop()

        # block conversions between same type
        if target_type.compare_type(value_type):
            raise InvalidType(f"Value and target type are both '{target_type}'", node)

        return [value_type, TYPE_T(target_type)]

    def build_IR(self, expr, context):
        return convert(expr, context)


ADHOC_SLICE_NODE_MACROS = ["~calldata", "~selfcode", "~extcode"]


# make sure we don't overrun the source buffer, checking for overflow:
# valid inputs satisfy:
#   `assert !(start+length > src_len || start+length < start`
def _make_slice_bounds_check(start, length, src_len):
    with start.cache_when_complex("start") as (b1, start):
        with add_ofst(start, length).cache_when_complex("end") as (b2, end):
            arithmetic_overflow = ["lt", end, start]
            buffer_oob = ["gt", end, src_len]
            ok = ["iszero", ["or", arithmetic_overflow, buffer_oob]]
            return b1.resolve(b2.resolve(["assert", ok]))


def _build_adhoc_slice_node(sub: IRnode, start: IRnode, length: IRnode, context: Context) -> IRnode:
    assert length.is_literal, "typechecker failed"
    assert isinstance(length.value, int)  # mypy hint

    dst_typ = BytesT(length.value)
    # allocate a buffer for the return value
    buf = context.new_internal_variable(dst_typ)

    # `msg.data` by `calldatacopy`
    if sub.value == "~calldata":
        node = [
            "seq",
            _make_slice_bounds_check(start, length, "calldatasize"),
            ["mstore", buf, length],
            ["calldatacopy", add_ofst(buf, 32), start, length],
            buf,
        ]

    # `self.code` by `codecopy`
    elif sub.value == "~selfcode":
        node = [
            "seq",
            _make_slice_bounds_check(start, length, "codesize"),
            ["mstore", buf, length],
            ["codecopy", add_ofst(buf, 32), start, length],
            buf,
        ]

    # `<address>.code` by `extcodecopy`
    else:
        assert sub.value == "~extcode" and len(sub.args) == 1
        node = [
            "with",
            "_extcode_address",
            sub.args[0],
            [
                "seq",
                _make_slice_bounds_check(start, length, ["extcodesize", "_extcode_address"]),
                ["mstore", buf, length],
                ["extcodecopy", "_extcode_address", add_ofst(buf, 32), start, length],
                buf,
            ],
        ]

    assert isinstance(length.value, int)  # mypy hint
    return IRnode.from_list(node, typ=BytesT(length.value), location=MEMORY)


# note: this and a lot of other builtins could be refactored to accept any uint type
class Slice(BuiltinFunctionT):
    _id = "slice"
    _inputs = [
        ("b", (BYTES32_T, BytesT.any(), StringT.any())),
        ("start", UINT256_T),
        ("length", UINT256_T),
    ]

    def fetch_call_return(self, node):
        arg_type, _, _ = self.infer_arg_types(node)

        if isinstance(arg_type, StringT):
            return_type = StringT()
        else:
            return_type = BytesT()

        # validate start and length are in bounds

        arg = node.args[0]
        start_expr = node.args[1]
        length_expr = node.args[2]

        # CMC 2022-03-22 NOTE slight code duplication with semantics/analysis/local
        is_adhoc_slice = arg.get("attr") == "code" or (
            arg.get("value.id") == "msg" and arg.get("attr") == "data"
        )

        start_literal = start_expr.value if isinstance(start_expr, vy_ast.Int) else None
        length_literal = length_expr.value if isinstance(length_expr, vy_ast.Int) else None

        if not is_adhoc_slice:
            if length_literal is not None:
                if length_literal < 1:
                    raise ArgumentException("Length cannot be less than 1", length_expr)

                if length_literal > arg_type.length:
                    raise ArgumentException(f"slice out of bounds for {arg_type}", length_expr)

            if start_literal is not None:
                if start_literal > arg_type.length:
                    raise ArgumentException(f"slice out of bounds for {arg_type}", start_expr)
                if length_literal is not None and start_literal + length_literal > arg_type.length:
                    raise ArgumentException(f"slice out of bounds for {arg_type}", node)

        # we know the length statically
        if length_literal is not None:
            return_type.set_length(length_literal)
        else:
            return_type.set_min_length(arg_type.length)

        return return_type

    def infer_arg_types(self, node, expected_return_typ=None):
        self._validate_arg_types(node)
        # return a concrete type for `b`
        b_type = get_possible_types_from_node(node.args[0]).pop()
        return [b_type, self._inputs[1][1], self._inputs[2][1]]

    @process_inputs
    def build_IR(self, expr, args, kwargs, context):
        src, start, length = args

        # Handle `msg.data`, `self.code`, and `<address>.code`
        if src.value in ADHOC_SLICE_NODE_MACROS:
            return _build_adhoc_slice_node(src, start, length, context)

        is_bytes32 = src.typ == BYTES32_T
        if src.location is None:
            # it's not a pointer; force it to be one since
            # copy_bytes works on pointers.
            assert is_bytes32, src
            src = ensure_in_memory(src, context)

        with src.cache_when_complex("src") as (b1, src), start.cache_when_complex("start") as (
            b2,
            start,
        ), length.cache_when_complex("length") as (b3, length):
            if is_bytes32:
                src_maxlen = 32
            else:
                src_maxlen = src.typ.maxlen

            dst_maxlen = length.value if length.is_literal else src_maxlen

            buflen = dst_maxlen

            # add 32 bytes to the buffer size bc word access might
            # be unaligned (see below)
            if src.location.word_addressable:
                buflen += 32

            # Get returntype string or bytes
            assert isinstance(src.typ, _BytestringT) or is_bytes32
            # TODO: try to get dst_typ from semantic analysis
            if isinstance(src.typ, StringT):
                dst_typ = StringT(dst_maxlen)
            else:
                dst_typ = BytesT(dst_maxlen)

            # allocate a buffer for the return value
            buf = context.new_internal_variable(BytesT(buflen))
            # assign it the correct return type.
            # (note mismatch between dst_maxlen and buflen)
            dst = IRnode.from_list(buf, typ=dst_typ, location=MEMORY)

            dst_data = bytes_data_ptr(dst)

            if is_bytes32:
                src_len = 32
                src_data = src
            else:
                src_len = get_bytearray_length(src)
                src_data = bytes_data_ptr(src)

            # general case. byte-for-byte copy
            if src.location.word_addressable:
                # because slice uses byte-addressing but storage/tstorage
                # is word-aligned, this algorithm starts at some number
                # of bytes before the data section starts, and might copy
                # an extra word. the pseudocode is:
                #   dst_data = dst + 32
                #   copy_dst = dst_data - start % 32
                #   src_data = src + 32
                #   copy_src = src_data + (start - start % 32) / 32
                #            = src_data + (start // 32)
                #   copy_bytes(copy_dst, copy_src, length)
                #   //set length AFTER copy because the length word has been clobbered!
                #   mstore(src, length)

                # start at the first word-aligned address before `start`
                # e.g. start == byte 7 -> we start copying from byte 0
                #      start == byte 32 -> we start copying from byte 32
                copy_src = IRnode.from_list(
                    ["add", src_data, ["div", start, 32]], location=src.location
                )

                # e.g. start == byte 0 -> we copy to dst_data + 0
                #      start == byte 7 -> we copy to dst_data - 7
                #      start == byte 33 -> we copy to dst_data - 1
                copy_dst = IRnode.from_list(
                    ["sub", dst_data, ["mod", start, 32]], location=dst.location
                )

                # len + (32 if start % 32 > 0 else 0)
                copy_len = ["add", length, ["mul", 32, ["iszero", ["iszero", ["mod", start, 32]]]]]
                copy_maxlen = buflen

            else:
                # all other address spaces (mem, calldata, code) we have
                # byte-aligned access so we can just do the easy thing,
                # memcopy(dst_data, src_data + dst_data)

                copy_src = add_ofst(src_data, start)
                copy_dst = dst_data
                copy_len = length
                copy_maxlen = buflen

            do_copy = copy_bytes(copy_dst, copy_src, copy_len, copy_maxlen)

            ret = [
                "seq",
                _make_slice_bounds_check(start, length, src_len),
                do_copy,
                ["mstore", dst, length],  # set length
                dst,  # return pointer to dst
            ]
            ret = IRnode.from_list(ret, typ=dst_typ, location=MEMORY)
            return b1.resolve(b2.resolve(b3.resolve(ret)))


class Len(BuiltinFunctionT):
    _id = "len"
    _inputs = [("b", (StringT.any(), BytesT.any(), DArrayT.any()))]
    _return_type = UINT256_T

    def _try_fold(self, node):
        validate_call_args(node, 1)
        arg = node.args[0].get_folded_value()
        if isinstance(arg, (vy_ast.Str, vy_ast.Bytes)):
            length = len(arg.value)
        elif isinstance(arg, vy_ast.Hex):
            length = len(arg.bytes_value)
        else:
            raise UnfoldableNode

        return vy_ast.Int.from_node(node, value=length)

    def infer_arg_types(self, node, expected_return_typ=None):
        self._validate_arg_types(node)
        # return a concrete type
        typ = get_possible_types_from_node(node.args[0]).pop()
        return [typ]

    def build_IR(self, node, context):
        arg = Expr(node.args[0], context).ir_node
        if arg.value == "~calldata":
            return IRnode.from_list(["calldatasize"], typ=UINT256_T)
        return get_bytearray_length(arg)


class Concat(BuiltinFunctionT):
    _id = "concat"

    def fetch_call_return(self, node):
        arg_types = self.infer_arg_types(node)

        length = 0
        for arg_t in arg_types:
            length += arg_t.length

        if isinstance(arg_types[0], (StringT)):
            return_type = StringT()
        else:
            return_type = BytesT()
        return_type.set_length(length)
        return return_type

    def infer_arg_types(self, node, expected_return_typ=None):
        if len(node.args) < 2:
            raise ArgumentException("Invalid argument count: expected at least 2", node)

        if node.keywords:
            raise ArgumentException("Keyword arguments are not accepted here", node.keywords[0])

        ret = []
        prev_typeclass = None
        for arg in node.args:
            validate_expected_type(arg, (BytesT.any(), StringT.any(), BytesM_T.any()))
            arg_t = get_possible_types_from_node(arg).pop()
            current_typeclass = "String" if isinstance(arg_t, StringT) else "Bytes"
            if prev_typeclass and current_typeclass != prev_typeclass:
                raise TypeMismatch(
                    (
                        "Concat expects consistent use of string or bytes types, "
                        "use either string or bytes."
                    ),
                    arg,
                )
            prev_typeclass = current_typeclass
            ret.append(arg_t)

        return ret

    def build_IR(self, expr, context):
        args = [Expr(arg, context).ir_node for arg in expr.args]
        if len(args) < 2:
            raise StructureException("Concat expects at least two arguments", expr)

        # Maximum length of the output
        dst_maxlen = sum(
            [arg.typ.maxlen if isinstance(arg.typ, _BytestringT) else arg.typ.m for arg in args]
        )

        # TODO: try to grab these from semantic analysis
        if isinstance(args[0].typ, StringT):
            ret_typ = StringT(dst_maxlen)
        else:
            ret_typ = BytesT(dst_maxlen)

        # respect API of copy_bytes
        bufsize = dst_maxlen + 32
        dst = context.new_internal_variable(BytesT(bufsize))
        dst.annotation = "concat destination"

        ret = ["seq"]
        # stack item representing our current offset in the dst buffer
        ofst = "concat_ofst"

        # TODO: optimize for the case where all lengths are statically known.
        for arg in args:
            dst_data = add_ofst(bytes_data_ptr(dst), ofst)

            if isinstance(arg.typ, _BytestringT):
                # Ignore empty strings
                if arg.typ.maxlen == 0:
                    continue

                with arg.cache_when_complex("arg") as (b1, arg):
                    argdata = bytes_data_ptr(arg)

                    with get_bytearray_length(arg).cache_when_complex("len") as (b2, arglen):
                        do_copy = [
                            "seq",
                            copy_bytes(dst_data, argdata, arglen, arg.typ.maxlen),
                            ["set", ofst, ["add", ofst, arglen]],
                        ]
                        ret.append(b1.resolve(b2.resolve(do_copy)))

            else:
                ret.append(STORE(dst_data, unwrap_location(arg)))
                ret.append(["set", ofst, ["add", ofst, arg.typ.m]])

        ret.append(STORE(dst, ofst))

        # Memory location of the output
        ret.append(dst)

        return IRnode.from_list(
            ["with", ofst, 0, ret], typ=ret_typ, location=MEMORY, annotation="concat"
        )


class Keccak256(BuiltinFunctionT):
    _id = "keccak256"
    # TODO allow any BytesM_T
    _inputs = [("value", (BytesT.any(), BYTES32_T, StringT.any()))]
    _return_type = BYTES32_T

    def _try_fold(self, node):
        validate_call_args(node, 1)
        value = node.args[0].get_folded_value()
        if isinstance(value, vy_ast.Bytes):
            value = value.value
        elif isinstance(value, vy_ast.Str):
            value = value.value.encode()
        elif isinstance(value, vy_ast.Hex):
            value = value.bytes_value
        else:
            raise UnfoldableNode

        hash_ = f"0x{keccak256(value).hex()}"
        return vy_ast.Hex.from_node(node, value=hash_)

    def infer_arg_types(self, node, expected_return_typ=None):
        self._validate_arg_types(node)
        # return a concrete type for `value`
        value_type = get_possible_types_from_node(node.args[0]).pop()
        return [value_type]

    @process_inputs
    def build_IR(self, expr, args, kwargs, context):
        assert len(args) == 1
        return keccak256_helper(args[0], context)


def _make_sha256_call(inp_start, inp_len, out_start, out_len):
    return [
        "assert",
        [
            "staticcall",
            ["gas"],  # gas
            SHA256_ADDRESS,  # address
            inp_start,
            inp_len,
            out_start,
            out_len,
        ],
    ]


class Sha256(BuiltinFunctionT):
    _id = "sha256"
    _inputs = [("value", (BYTES32_T, BytesT.any(), StringT.any()))]
    _return_type = BYTES32_T

    def _try_fold(self, node):
        validate_call_args(node, 1)
        value = node.args[0].get_folded_value()
        if isinstance(value, vy_ast.Bytes):
            value = value.value
        elif isinstance(value, vy_ast.Str):
            value = value.value.encode()
        elif isinstance(value, vy_ast.Hex):
            value = value.bytes_value
        else:
            raise UnfoldableNode

        hash_ = f"0x{hashlib.sha256(value).hexdigest()}"
        return vy_ast.Hex.from_node(node, value=hash_)

    def infer_arg_types(self, node, expected_return_typ=None):
        self._validate_arg_types(node)
        # return a concrete type for `value`
        value_type = get_possible_types_from_node(node.args[0]).pop()
        return [value_type]

    @process_inputs
    def build_IR(self, expr, args, kwargs, context):
        sub = args[0]
        # bytes32 input
        if sub.typ == BYTES32_T:
            return IRnode.from_list(
                [
                    "seq",
                    ["mstore", MemoryPositions.FREE_VAR_SPACE, sub],
                    _make_sha256_call(
                        inp_start=MemoryPositions.FREE_VAR_SPACE,
                        inp_len=32,
                        out_start=MemoryPositions.FREE_VAR_SPACE,
                        out_len=32,
                    ),
                    ["mload", MemoryPositions.FREE_VAR_SPACE],  # push value onto stack
                ],
                typ=BYTES32_T,
                add_gas_estimate=SHA256_BASE_GAS + 1 * SHA256_PER_WORD_GAS,
            )
        # bytearay-like input
        # special case if it's already in memory
        sub = ensure_in_memory(sub, context)

        return IRnode.from_list(
            [
                "with",
                "_sub",
                sub,
                [
                    "seq",
                    _make_sha256_call(
                        # TODO use add_ofst if sub is statically known
                        inp_start=["add", "_sub", 32],
                        inp_len=["mload", "_sub"],
                        out_start=MemoryPositions.FREE_VAR_SPACE,
                        out_len=32,
                    ),
                    ["mload", MemoryPositions.FREE_VAR_SPACE],
                ],
            ],
            typ=BYTES32_T,
            add_gas_estimate=SHA256_BASE_GAS + sub.typ.maxlen * SHA256_PER_WORD_GAS,
        )


class MethodID(FoldedFunctionT):
    _id = "method_id"
    _inputs = [("value", StringT.any())]
    _kwargs = {"output_type": KwargSettings(TYPE_T.any(), BytesT(4))}

    def _try_fold(self, node):
        validate_call_args(node, 1, ["output_type"])

        value = node.args[0].get_folded_value()
        if not isinstance(value, vy_ast.Str):
            raise InvalidType("method id must be given as a literal string", node.args[0])
        if " " in value.value:
            raise InvalidLiteral("Invalid function signature - no spaces allowed.", node.args[0])

        return_type = self.infer_kwarg_types(node)["output_type"].typedef
        value = method_id(value.value)

        if return_type.compare_type(BYTES4_T):
            return vy_ast.Hex.from_node(node, value="0x" + value.hex())
        else:
            return vy_ast.Bytes.from_node(node, value=value)

    def fetch_call_return(self, node):
        validate_call_args(node, 1, ["output_type"])

        type_ = self.infer_kwarg_types(node)["output_type"].typedef
        return type_

    def infer_arg_types(self, node, expected_return_typ=None):
        return [self._inputs[0][1]]

    def infer_kwarg_types(self, node):
        if node.keywords:
            output_type = type_from_annotation(node.keywords[0].value)
            if output_type not in (BytesT(4), BYTES4_T):
                raise ArgumentException("output_type must be Bytes[4] or bytes4", node.keywords[0])
        else:
            # default to `Bytes[4]`
            output_type = BytesT(4)

        return {"output_type": TYPE_T(output_type)}


class ECRecover(BuiltinFunctionT):
    _id = "ecrecover"
    _inputs = [
        ("hash", BYTES32_T),
        ("v", (UINT256_T, UINT8_T)),
        ("r", (UINT256_T, BYTES32_T)),
        ("s", (UINT256_T, BYTES32_T)),
    ]
    _return_type = AddressT()

    def infer_arg_types(self, node, expected_return_typ=None):
        self._validate_arg_types(node)
        v_t, r_t, s_t = [get_possible_types_from_node(arg).pop() for arg in node.args[1:]]
        return [BYTES32_T, v_t, r_t, s_t]

    @process_inputs
    def build_IR(self, expr, args, kwargs, context):
        input_buf = context.new_internal_variable(get_type_for_exact_size(128))
        output_buf = context.new_internal_variable(get_type_for_exact_size(32))
        return IRnode.from_list(
            [
                "seq",
                # clear output memory first, ecrecover can return 0 bytes
                ["mstore", output_buf, 0],
                ["mstore", input_buf, args[0]],
                ["mstore", add_ofst(input_buf, 32), args[1]],
                ["mstore", add_ofst(input_buf, 64), args[2]],
                ["mstore", add_ofst(input_buf, 96), args[3]],
                ["staticcall", "gas", 1, input_buf, 128, output_buf, 32],
                ["mload", output_buf],
            ],
            typ=AddressT(),
        )


class _ECArith(BuiltinFunctionT):
    @process_inputs
    def build_IR(self, expr, _args, kwargs, context):
        args_tuple = ir_tuple_from_args(_args)

        args_t = args_tuple.typ
        input_buf = context.new_internal_variable(args_t)
        ret_t = self._return_type

        ret = ["seq"]
        ret.append(make_setter(input_buf, args_tuple))

        output_buf = context.new_internal_variable(ret_t)

        args_ofst = input_buf
        args_len = args_t.memory_bytes_required
        out_ofst = output_buf
        out_len = ret_t.memory_bytes_required

        ret.append(
            [
                "assert",
                ["staticcall", ["gas"], self._precompile, args_ofst, args_len, out_ofst, out_len],
            ]
        )
        ret.append(output_buf)

        return IRnode.from_list(ret, typ=ret_t, location=MEMORY)


class ECAdd(_ECArith):
    _id = "ecadd"
    _inputs = [("a", SArrayT(UINT256_T, 2)), ("b", SArrayT(UINT256_T, 2))]
    _return_type = SArrayT(UINT256_T, 2)
    _precompile = 0x6


class ECMul(_ECArith):
    _id = "ecmul"
    _inputs = [("point", SArrayT(UINT256_T, 2)), ("scalar", UINT256_T)]
    _return_type = SArrayT(UINT256_T, 2)
    _precompile = 0x7


class Extract32(BuiltinFunctionT):
    _id = "extract32"
    _inputs = [("b", BytesT.any()), ("start", IntegerT.unsigneds())]
    _kwargs = {"output_type": KwargSettings(TYPE_T.any(), BYTES32_T)}

    def fetch_call_return(self, node):
        self._validate_arg_types(node)
        return_type = self.infer_kwarg_types(node)["output_type"].typedef
        return return_type

    def infer_arg_types(self, node, expected_return_typ=None):
        self._validate_arg_types(node)
        input_type = get_possible_types_from_node(node.args[0]).pop()
        return [input_type, UINT256_T]

    def infer_kwarg_types(self, node):
        if node.keywords:
            output_type = type_from_annotation(node.keywords[0].value)
            if not isinstance(output_type, (AddressT, BytesM_T, IntegerT)):
                raise InvalidType(
                    "Output type must be one of integer, bytes32 or address", node.keywords[0].value
                )
            output_typedef = TYPE_T(output_type)
            node.keywords[0].value._metadata["type"] = output_typedef
        else:
            output_typedef = TYPE_T(BYTES32_T)

        return {"output_type": output_typedef}

    @process_inputs
    def build_IR(self, expr, args, kwargs, context):
        bytez, index = args
        ret_type = kwargs["output_type"]

        def finalize(ret):
            annotation = "extract32"
            ret = IRnode.from_list(ret, typ=ret_type, annotation=annotation)
            return clamp_basetype(ret)

        with bytez.cache_when_complex("_sub") as (b1, bytez):
            # merge
            length = get_bytearray_length(bytez)
            index = clamp2(0, index, ["sub", length, 32], signed=True)
            with index.cache_when_complex("_index") as (b2, index):
                assert not index.typ.is_signed

                # "easy" case, byte- addressed locations:
                if bytez.location.word_scale == 32:
                    word = LOAD(add_ofst(bytes_data_ptr(bytez), index))
                    return finalize(b1.resolve(b2.resolve(word)))

                # storage and transient storage, word-addressed
                assert bytez.location.word_scale == 1

                slot = IRnode.from_list(["div", index, 32])
                # byte offset within the slot
                byte_ofst = IRnode.from_list(["mod", index, 32])

                with byte_ofst.cache_when_complex("byte_ofst") as (
                    b3,
                    byte_ofst,
                ), slot.cache_when_complex("slot") as (b4, slot):
                    # perform two loads and merge
                    w1 = LOAD(add_ofst(bytes_data_ptr(bytez), slot))
                    w2 = LOAD(add_ofst(bytes_data_ptr(bytez), ["add", slot, 1]))

                    left_bytes = shl(["mul", 8, byte_ofst], w1)
                    right_bytes = shr(["mul", 8, ["sub", 32, byte_ofst]], w2)
                    merged = ["or", left_bytes, right_bytes]

                    ret = ["if", byte_ofst, merged, left_bytes]
                    return finalize(b1.resolve(b2.resolve(b3.resolve(b4.resolve(ret)))))


class AsWeiValue(BuiltinFunctionT):
    _id = "as_wei_value"
    _inputs = [("value", (IntegerT.any(), DecimalT())), ("unit", StringT.any())]
    _return_type = UINT256_T

    wei_denoms = {
        ("wei",): 1,
        ("femtoether", "kwei", "babbage"): 10**3,
        ("picoether", "mwei", "lovelace"): 10**6,
        ("nanoether", "gwei", "shannon"): 10**9,
        ("microether", "szabo"): 10**12,
        ("milliether", "finney"): 10**15,
        ("ether",): 10**18,
        ("kether", "grand"): 10**21,
    }

    def get_denomination(self, node):
        value = node.args[1].get_folded_value()
        if not isinstance(value, vy_ast.Str):
            raise ArgumentException(
                "Wei denomination must be given as a literal string", node.args[1]
            )
        try:
            denom = next(v for k, v in self.wei_denoms.items() if value.value in k)
        except StopIteration:
            raise ArgumentException(f"Unknown denomination: {value.value}", node.args[1]) from None

        return denom

    def _try_fold(self, node):
        validate_call_args(node, 2)
        denom = self.get_denomination(node)

        value = node.args[0].get_folded_value()
        if not isinstance(value, (vy_ast.Decimal, vy_ast.Int)):
            raise UnfoldableNode
        value = value.value

        if value < 0:
            raise InvalidLiteral("Negative wei value not allowed", node.args[0])

        return vy_ast.Int.from_node(node, value=int(value * denom))

    def fetch_call_return(self, node):
        self.infer_arg_types(node)
        return self._return_type

    def infer_arg_types(self, node, expected_return_typ=None):
        self._validate_arg_types(node)
        # return a concrete type instead of abstract type
        value_type = get_possible_types_from_node(node.args[0]).pop()
        unit_type = get_possible_types_from_node(node.args[1]).pop()
        return [value_type, unit_type]

    @process_inputs
    def build_IR(self, expr, args, kwargs, context):
        value = args[0]

        denom_divisor = self.get_denomination(expr)
        with value.cache_when_complex("value") as (b1, value):
            if value.typ in (UINT256_T, UINT8_T):
                sub = [
                    "with",
                    "ans",
                    ["mul", value, denom_divisor],
                    [
                        "seq",
                        [
                            "assert",
                            ["or", ["eq", ["div", "ans", value], denom_divisor], ["iszero", value]],
                        ],
                        "ans",
                    ],
                ]
            elif value.typ == INT128_T:
                # signed types do not require bounds checks because the
                # largest possible converted value will not overflow 2**256
                sub = ["seq", ["assert", ["sgt", value, -1]], ["mul", value, denom_divisor]]
            elif value.typ == DecimalT():
                sub = [
                    "seq",
                    ["assert", ["sgt", value, -1]],
                    ["div", ["mul", value, denom_divisor], DECIMAL_DIVISOR],
                ]
            else:
                raise CompilerPanic(f"Unexpected type: {value.typ}")

            return IRnode.from_list(b1.resolve(sub), typ=UINT256_T)


zero_value = IRnode.from_list(0, typ=UINT256_T)
empty_value = IRnode.from_list(0, typ=BYTES32_T)


class RawCall(BuiltinFunctionT):
    _id = "raw_call"
    _inputs = [("to", AddressT()), ("data", BytesT.any())]
    _kwargs = {
        "max_outsize": KwargSettings(UINT256_T, 0, require_literal=True),
        "gas": KwargSettings(UINT256_T, "gas"),
        "value": KwargSettings(UINT256_T, zero_value),
        "is_delegate_call": KwargSettings(BoolT(), False, require_literal=True),
        "is_static_call": KwargSettings(BoolT(), False, require_literal=True),
        "revert_on_failure": KwargSettings(BoolT(), True, require_literal=True),
    }

    def fetch_call_return(self, node):
        self._validate_arg_types(node)

        kwargz = {i.arg: i.value for i in node.keywords}

        outsize = kwargz.get("max_outsize")
        if outsize is not None:
            outsize = outsize.get_folded_value()

        revert_on_failure = kwargz.get("revert_on_failure")
        if revert_on_failure is not None:
            revert_on_failure = revert_on_failure.get_folded_value().value
        else:
            revert_on_failure = True

        if outsize is None or outsize.value == 0:
            if revert_on_failure:
                return None
            return BoolT()

        if not isinstance(outsize, vy_ast.Int) or outsize.value < 0:
            raise

        if outsize.value:
            return_type = BytesT()
            return_type.set_min_length(outsize.value)

            if revert_on_failure:
                return return_type
            return TupleT([BoolT(), return_type])

    def infer_arg_types(self, node, expected_return_typ=None):
        self._validate_arg_types(node)
        # return a concrete type for `data`
        data_type = get_possible_types_from_node(node.args[1]).pop()
        return [self._inputs[0][1], data_type]

    @process_inputs
    def build_IR(self, expr, args, kwargs, context):
        to, data = args
        # TODO: must compile in source code order, left-to-right
        gas, value, outsize, delegate_call, static_call, revert_on_failure = (
            kwargs["gas"],
            kwargs["value"],
            kwargs["max_outsize"],
            kwargs["is_delegate_call"],
            kwargs["is_static_call"],
            kwargs["revert_on_failure"],
        )

        if delegate_call and static_call:
            raise ArgumentException(
                "Call may use one of `is_delegate_call` or `is_static_call`, not both"
            )

        if (delegate_call or static_call) and value.value != 0:
            raise ArgumentException("value= may not be passed for static or delegate calls!")

        if not static_call and context.is_constant():
            raise StateAccessViolation(
                f"Cannot make modifying calls from {context.pp_constancy()},"
                " use `is_static_call=True` to perform this action"
            )

        if data.value == "~calldata":
            call_ir = ["with", "mem_ofst", "msize"]
            args_ofst = ["seq", ["calldatacopy", "mem_ofst", 0, "calldatasize"], "mem_ofst"]
            args_len = "calldatasize"
        else:
            # some gymnastics to propagate constants (if eval_input_buf
            # returns a static memory location)
            eval_input_buf = ensure_in_memory(data, context)

            input_buf = eval_seq(eval_input_buf)

            if input_buf is None:
                call_ir = ["with", "arg_buf", eval_input_buf]
                input_buf = IRnode.from_list("arg_buf")
            else:
                call_ir = ["seq", eval_input_buf]

            args_ofst = add_ofst(input_buf, 32)
            args_len = ["mload", input_buf]

        output_node = context.new_internal_variable(BytesT(outsize))

        bool_ty = BoolT()

        # build IR for call or delegatecall
        common_call_args = [
            args_ofst,
            args_len,
            # if there is no return value, the return offset can be 0
            add_ofst(output_node, 32) if outsize else 0,
            outsize,
        ]

        gas, value = IRnode.from_list(gas), IRnode.from_list(value)
        with scope_multi((to, value, gas), ("_to", "_value", "_gas")) as (b1, (to, value, gas)):
            if delegate_call:
                call_op = ["delegatecall", gas, to, *common_call_args]
            elif static_call:
                call_op = ["staticcall", gas, to, *common_call_args]
            else:
                call_op = ["call", gas, to, value, *common_call_args]

            call_op = ensure_eval_once("raw_call_builtin", call_op)
            call_ir += [call_op]
            call_ir = b1.resolve(call_ir)

        # build sequence IR
        if outsize:
            # return minimum of outsize and returndatasize
            size = ["select", ["lt", outsize, "returndatasize"], outsize, "returndatasize"]

            # store output size and return output location
            store_output_size = ["seq", ["mstore", output_node, size], output_node]

            bytes_ty = BytesT(outsize)

            if revert_on_failure:
                typ = bytes_ty
                # check the call success flag, and store returndata in memory
                ret_ir = ["seq", check_external_call(call_ir), store_output_size]
                return IRnode.from_list(ret_ir, typ=typ, location=MEMORY)
            else:
                typ = TupleT([bool_ty, bytes_ty])
                ret_ir = [
                    "multi",
                    # use IRnode.from_list to make sure the types are
                    # set properly on the "multi" members
                    IRnode.from_list(call_ir, typ=bool_ty),
                    IRnode.from_list(store_output_size, typ=bytes_ty, location=MEMORY),
                ]
                # return an IR tuple of call success flag and returndata pointer
                return IRnode.from_list(ret_ir, typ=typ)

        # max_outsize is 0.

        if not revert_on_failure:
            # return call flag as stack item
            typ = bool_ty
            return IRnode.from_list(call_ir, typ=typ)

        else:
            # check the call success flag and don't return anything
            ret_ir = check_external_call(call_ir)
            return IRnode.from_list(ret_ir, typ=None)

        raise CompilerPanic("unreachable!")


class Send(BuiltinFunctionT):
    _id = "send"
    _inputs = [("to", AddressT()), ("value", UINT256_T)]
    # default gas stipend is 0
    _kwargs = {"gas": KwargSettings(UINT256_T, 0)}

    @process_inputs
    def build_IR(self, expr, args, kwargs, context):
        to, value = args
        gas = kwargs["gas"]
        context.check_is_not_constant("send ether", expr)
        send_op = ensure_eval_once("send_builtin", ["call", gas, to, value, 0, 0, 0, 0])
        return IRnode.from_list(["assert", send_op], error_msg="send failed")


class SelfDestruct(BuiltinFunctionT):
    _id = "selfdestruct"
    _inputs = [("to", AddressT())]
    _is_terminus = True
    _warned = False

    @process_inputs
    def build_IR(self, expr, args, kwargs, context):
        if not self._warned:
            vyper_warn(
                "`selfdestruct` is deprecated! The opcode is no longer recommended for use.", expr
            )
            self._warned = True

        context.check_is_not_constant("selfdestruct", expr)
        return IRnode.from_list(ensure_eval_once("selfdestruct", ["selfdestruct", args[0]]))


class BlockHash(BuiltinFunctionT):
    _id = "blockhash"
    _inputs = [("block_num", UINT256_T)]
    _return_type = BYTES32_T

    @process_inputs
    def build_IR(self, expr, args, kwargs, contact):
        return IRnode.from_list(
            ["blockhash", clamp("lt", clamp("sge", args[0], ["sub", ["number"], 256]), "number")],
            typ=BYTES32_T,
        )


class RawRevert(BuiltinFunctionT):
    _id = "raw_revert"
    _inputs = [("data", BytesT.any())]
    _return_type = None
    _is_terminus = True

    def fetch_call_return(self, node):
        return None

    def infer_arg_types(self, node, expected_return_typ=None):
        self._validate_arg_types(node)
        data_type = get_possible_types_from_node(node.args[0]).pop()
        return [data_type]

    @process_inputs
    def build_IR(self, expr, args, kwargs, context):
        with ensure_in_memory(args[0], context).cache_when_complex("err_buf") as (b, buf):
            data = bytes_data_ptr(buf)
            len_ = get_bytearray_length(buf)
            return b.resolve(IRnode.from_list(["revert", data, len_]))


class RawLog(BuiltinFunctionT):
    _id = "raw_log"
    _inputs = [("topics", DArrayT(BYTES32_T, 4)), ("data", (BYTES32_T, BytesT.any()))]

    def fetch_call_return(self, node):
        self.infer_arg_types(node)

    def infer_arg_types(self, node, expected_return_typ=None):
        self._validate_arg_types(node)

        if not isinstance(node.args[0], vy_ast.List) or len(node.args[0].elements) > 4:
            raise InvalidType("Expecting a list of 0-4 topics as first argument", node.args[0])

        # return a concrete type for `data`
        data_type = get_possible_types_from_node(node.args[1]).pop()

        return [self._inputs[0][1], data_type]

    @process_inputs
    def build_IR(self, expr, args, kwargs, context):
        topics_length = len(expr.args[0].elements)
        topics = args[0].args

        # sanity check topics is a literal list
        assert args[0].value in ("~empty", "multi")

        data = args[1]

        log_op = "log" + str(topics_length)

        if data.typ == BYTES32_T:
            placeholder = context.new_internal_variable(BYTES32_T)
            log_ir = [log_op, placeholder, 32] + topics
            return IRnode.from_list(
                [
                    "seq",
                    # TODO use make_setter
                    ["mstore", placeholder, unwrap_location(data)],
                    ensure_eval_once("raw_log", log_ir),
                ]
            )

        input_buf = ensure_in_memory(data, context)

        log_ir = [log_op, ["add", "_sub", 32], ["mload", "_sub"], *topics]
        return IRnode.from_list(["with", "_sub", input_buf, ensure_eval_once("raw_log", log_ir)])


class BitwiseAnd(BuiltinFunctionT):
    _id = "bitwise_and"
    _inputs = [("x", UINT256_T), ("y", UINT256_T)]
    _return_type = UINT256_T
    _warned = False

    def _try_fold(self, node):
        if not self.__class__._warned:
            vyper_warn("`bitwise_and()` is deprecated! Please use the & operator instead.", node)
            self.__class__._warned = True

        validate_call_args(node, 2)
        values = [i.get_folded_value() for i in node.args]
        for val in values:
            if not isinstance(val, vy_ast.Int):
                raise UnfoldableNode

        value = values[0].value & values[1].value
        return vy_ast.Int.from_node(node, value=value)

    @process_inputs
    def build_IR(self, expr, args, kwargs, context):
        return IRnode.from_list(["and", args[0], args[1]], typ=UINT256_T)


class BitwiseOr(BuiltinFunctionT):
    _id = "bitwise_or"
    _inputs = [("x", UINT256_T), ("y", UINT256_T)]
    _return_type = UINT256_T
    _warned = False

    def _try_fold(self, node):
        if not self.__class__._warned:
            vyper_warn("`bitwise_or()` is deprecated! Please use the | operator instead.", node)
            self.__class__._warned = True

        validate_call_args(node, 2)
        values = [i.get_folded_value() for i in node.args]
        for val in values:
            if not isinstance(val, vy_ast.Int):
                raise UnfoldableNode

        value = values[0].value | values[1].value
        return vy_ast.Int.from_node(node, value=value)

    @process_inputs
    def build_IR(self, expr, args, kwargs, context):
        return IRnode.from_list(["or", args[0], args[1]], typ=UINT256_T)


class BitwiseXor(BuiltinFunctionT):
    _id = "bitwise_xor"
    _inputs = [("x", UINT256_T), ("y", UINT256_T)]
    _return_type = UINT256_T
    _warned = False

    def _try_fold(self, node):
        if not self.__class__._warned:
            vyper_warn("`bitwise_xor()` is deprecated! Please use the ^ operator instead.", node)
            self.__class__._warned = True

        validate_call_args(node, 2)
        values = [i.get_folded_value() for i in node.args]
        for val in values:
            if not isinstance(val, vy_ast.Int):
                raise UnfoldableNode

        value = values[0].value ^ values[1].value
        return vy_ast.Int.from_node(node, value=value)

    @process_inputs
    def build_IR(self, expr, args, kwargs, context):
        return IRnode.from_list(["xor", args[0], args[1]], typ=UINT256_T)


class BitwiseNot(BuiltinFunctionT):
    _id = "bitwise_not"
    _inputs = [("x", UINT256_T)]
    _return_type = UINT256_T
    _warned = False

    def _try_fold(self, node):
        if not self.__class__._warned:
            vyper_warn("`bitwise_not()` is deprecated! Please use the ~ operator instead.", node)
            self.__class__._warned = True

        validate_call_args(node, 1)
        value = node.args[0].get_folded_value()
        if not isinstance(value, vy_ast.Int):
            raise UnfoldableNode

        value = value.value

        value = (2**256 - 1) - value
        return vy_ast.Int.from_node(node, value=value)

    @process_inputs
    def build_IR(self, expr, args, kwargs, context):
        return IRnode.from_list(["not", args[0]], typ=UINT256_T)


class Shift(BuiltinFunctionT):
    _id = "shift"
    _inputs = [("x", (UINT256_T, INT256_T)), ("_shift_bits", IntegerT.any())]
    _return_type = UINT256_T
    _warned = False

    def _try_fold(self, node):
        if not self.__class__._warned:
            vyper_warn("`shift()` is deprecated! Please use the << or >> operator instead.", node)
            self.__class__._warned = True

        validate_call_args(node, 2)
        args = [i.get_folded_value() for i in node.args]
        if any(not isinstance(i, vy_ast.Int) for i in args):
            raise UnfoldableNode
        value, shift = [i.value for i in args]
        if shift < -256 or shift > 256:
            # this validation is performed to prevent the compiler from hanging
            # rather than for correctness because the post-folded constant would
            # have been validated anyway
            raise InvalidLiteral("Shift must be between -256 and 256", node.args[1])

        if shift < 0:
            value = value >> -shift
        else:
            value = (value << shift) % (2**256)
        return vy_ast.Int.from_node(node, value=value)

    def fetch_call_return(self, node):
        # return type is the type of the first argument
        return self.infer_arg_types(node)[0]

    def infer_arg_types(self, node, expected_return_typ=None):
        self._validate_arg_types(node)
        # return a concrete type instead of SignedIntegerAbstractType
        arg_ty = get_possible_types_from_node(node.args[0])[0]
        shift_ty = get_possible_types_from_node(node.args[1])[0]
        return [arg_ty, shift_ty]

    @process_inputs
    def build_IR(self, expr, args, kwargs, context):
        # "gshr" -- generalized right shift
        argty = args[0].typ
        GSHR = sar if argty.is_signed else shr

        with args[0].cache_when_complex("to_shift") as (b1, arg), args[1].cache_when_complex(
            "bits"
        ) as (b2, bits):
            neg_bits = ["sub", 0, bits]
            ret = ["if", ["slt", bits, 0], GSHR(neg_bits, arg), shl(bits, arg)]
            return b1.resolve(b2.resolve(IRnode.from_list(ret, typ=argty)))


class _AddMulMod(BuiltinFunctionT):
    _inputs = [("a", UINT256_T), ("b", UINT256_T), ("c", UINT256_T)]
    _return_type = UINT256_T

    def _try_fold(self, node):
        validate_call_args(node, 3)
        args = [i.get_folded_value() for i in node.args]
        if isinstance(args[2], vy_ast.Int) and args[2].value == 0:
            raise ZeroDivisionException("Modulo by 0", node.args[2])
        for arg in args:
            if not isinstance(arg, vy_ast.Int):
                raise UnfoldableNode

        value = self._eval_fn(args[0].value, args[1].value) % args[2].value
        return vy_ast.Int.from_node(node, value=value)

    @process_inputs
    def build_IR(self, expr, args, kwargs, context):
        x, y, z = args
        with x.cache_when_complex("x") as (b1, x):
            with y.cache_when_complex("y") as (b2, y):
                with z.cache_when_complex("z") as (b3, z):
                    ret = IRnode.from_list(
                        ["seq", ["assert", z], [self._opcode, x, y, z]], typ=UINT256_T
                    )
                    return b1.resolve(b2.resolve(b3.resolve(ret)))


class AddMod(_AddMulMod):
    _id = "uint256_addmod"
    _eval_fn = operator.add
    _opcode = "addmod"


class MulMod(_AddMulMod):
    _id = "uint256_mulmod"
    _eval_fn = operator.mul
    _opcode = "mulmod"


class PowMod256(BuiltinFunctionT):
    _id = "pow_mod256"
    _inputs = [("a", UINT256_T), ("b", UINT256_T)]
    _return_type = UINT256_T

    def _try_fold(self, node):
        validate_call_args(node, 2)
        values = [i.get_folded_value() for i in node.args]
        if any(not isinstance(i, vy_ast.Int) for i in values):
            raise UnfoldableNode

        left, right = values
        value = pow(left.value, right.value, 2**256)
        return vy_ast.Int.from_node(node, value=value)

    def build_IR(self, expr, context):
        left = Expr.parse_value_expr(expr.args[0], context)
        right = Expr.parse_value_expr(expr.args[1], context)
        return IRnode.from_list(["exp", left, right], typ=left.typ)


class Abs(BuiltinFunctionT):
    _id = "abs"
    _inputs = [("value", INT256_T)]
    _return_type = INT256_T

    def _try_fold(self, node):
        validate_call_args(node, 1)
        value = node.args[0].get_folded_value()
        if not isinstance(value, vy_ast.Int):
            raise UnfoldableNode

        value = abs(value.value)
        return vy_ast.Int.from_node(node, value=value)

    def build_IR(self, expr, context):
        value = Expr.parse_value_expr(expr.args[0], context)
        sub = [
            "with",
            "orig",
            value,
            [
                "if",
                ["slt", "orig", 0],
                # clamp orig != -2**255 (because it maps to itself under negation)
                ["seq", ["assert", ["ne", "orig", ["sub", 0, "orig"]]], ["sub", 0, "orig"]],
                "orig",
            ],
        ]
        return IRnode.from_list(sub, typ=INT256_T)


# CREATE* functions

CREATE2_SENTINEL = dummy_node_for_type(BYTES32_T)


# create helper functions
# generates CREATE op sequence + zero check for result
def _create_ir(value, buf, length, salt, revert_on_failure=True):
    args = [value, buf, length]
    create_op = "create"
    if salt is not CREATE2_SENTINEL:
        create_op = "create2"
        args.append(salt)

    ret = IRnode.from_list(ensure_eval_once("create_builtin", [create_op, *args]))

    if not revert_on_failure:
        return ret

    ret = clamp_nonzero(ret)
    ret.set_error_msg(f"{create_op} failed")
    return ret


# calculate the gas used by create for a given number of bytes
def _create_addl_gas_estimate(size, should_use_create2):
    ret = 200 * size
    if should_use_create2:
        ret += SHA3_PER_WORD * ceil32(size) // 32
    return ret


def eip1167_bytecode():
    # NOTE cyclic import?
    from vyper.ir.compile_ir import assembly_to_evm

    loader_asm = [
        "PUSH1",
        0x2D,
        "RETURNDATASIZE",
        "DUP2",
        "PUSH1",
        0x09,
        "RETURNDATASIZE",
        "CODECOPY",
        "RETURN",
    ]
    forwarder_pre_asm = [
        "CALLDATASIZE",
        "RETURNDATASIZE",
        "RETURNDATASIZE",
        "CALLDATACOPY",
        "RETURNDATASIZE",
        "RETURNDATASIZE",
        "RETURNDATASIZE",
        "CALLDATASIZE",
        "RETURNDATASIZE",
        "PUSH20",  # [address to delegate to]
    ]
    forwarder_post_asm = [
        "GAS",
        "DELEGATECALL",
        "RETURNDATASIZE",
        "DUP3",
        "DUP1",
        "RETURNDATACOPY",
        "SWAP1",
        "RETURNDATASIZE",
        "SWAP2",
        "PUSH1",
        0x2B,  # jumpdest of whole program.
        "JUMPI",
        "REVERT",
        "JUMPDEST",
        "RETURN",
    ]
    return (
        assembly_to_evm(loader_asm)[0],
        assembly_to_evm(forwarder_pre_asm)[0],
        assembly_to_evm(forwarder_post_asm)[0],
    )


# "standard" initcode for code which can be larger than 256 bytes.
# returns the code starting from 0x0b with len `codesize`.
# NOTE: it assumes codesize <= 2**24.
def _create_preamble(codesize):
    from vyper.ir.compile_ir import assembly_to_evm

    evm_len = 0x0B  # 11 bytes
    asm = [
        # use PUSH3 to be able to deal with larger contracts
        "PUSH3",
        # blank space for codesize
        0x00,
        0x00,
        0x00,
        "RETURNDATASIZE",
        "DUP2",
        "PUSH1",
        evm_len,
        "RETURNDATASIZE",
        "CODECOPY",
        "RETURN",
    ]
    evm = assembly_to_evm(asm)[0]
    assert len(evm) == evm_len, evm

    shl_bits = (evm_len - 4) * 8  # codesize needs to go right after the PUSH3
    # mask codesize into the aforementioned "blank space"
    return ["or", bytes_to_int(evm), shl(shl_bits, codesize)], evm_len


class _CreateBase(BuiltinFunctionT):
    _kwargs = {
        "value": KwargSettings(UINT256_T, zero_value),
        "salt": KwargSettings(BYTES32_T, empty_value),
        "revert_on_failure": KwargSettings(BoolT(), True, require_literal=True),
    }
    _return_type = AddressT()

    @process_inputs
    def build_IR(self, expr, args, kwargs, context):
        # errmsg something like "Cannot use {self._id} in pure fn"
        context.check_is_not_constant("use {self._id}", expr)

        should_use_create2 = "salt" in [kwarg.arg for kwarg in expr.keywords]

        if not should_use_create2:
            kwargs["salt"] = CREATE2_SENTINEL

        ir_builder = self._build_create_IR(expr, args, context, **kwargs)

        add_gas_estimate = self._add_gas_estimate(args, should_use_create2)

        return IRnode.from_list(
            ir_builder, typ=AddressT(), annotation=self._id, add_gas_estimate=add_gas_estimate
        )


class CreateMinimalProxyTo(_CreateBase):
    # create an EIP1167 "minimal proxy" to the target contract

    _id = "create_minimal_proxy_to"
    _inputs = [("target", AddressT())]

    def _add_gas_estimate(self, args, should_use_create2):
        a, b, c = eip1167_bytecode()
        bytecode_len = 20 + len(b) + len(c)
        return _create_addl_gas_estimate(bytecode_len, should_use_create2)

    def _build_create_IR(self, expr, args, context, value, salt, revert_on_failure):
        target_address = args[0]

        buf = context.new_internal_variable(BytesT(96))

        loader_evm, forwarder_pre_evm, forwarder_post_evm = eip1167_bytecode()
        # Adjust to 32-byte boundaries
        preamble_length = len(loader_evm) + len(forwarder_pre_evm)
        forwarder_preamble = bytes_to_int(
            loader_evm + forwarder_pre_evm + b"\x00" * (32 - preamble_length)
        )
        forwarder_post = bytes_to_int(forwarder_post_evm + b"\x00" * (32 - len(forwarder_post_evm)))

        # left-align the target
        if target_address.is_literal:
            # note: should move to optimizer once we have
            # codesize optimization pipeline
            aligned_target = args[0].value << 96
        else:
            aligned_target = shl(96, target_address)

        buf_len = preamble_length + 20 + len(forwarder_post_evm)

        return [
            "seq",
            ["mstore", buf, forwarder_preamble],
<<<<<<< HEAD
            ["mstore", add_ofst(buf, preamble_length), aligned_target],
            ["mstore", add_ofst(buf, preamble_length + 20), forwarder_post],
            _create_ir(value, buf, buf_len, salt=salt),
=======
            ["mstore", ["add", buf, preamble_length], aligned_target],
            ["mstore", ["add", buf, preamble_length + 20], forwarder_post],
            _create_ir(value, buf, buf_len, salt, revert_on_failure),
>>>>>>> 8fcbde28
        ]


class CreateForwarderTo(CreateMinimalProxyTo):
    _warned = False

    def build_IR(self, expr, context):
        if not self._warned:
            vyper_warn(
                "`create_forwarder_to` is a deprecated alias of `create_minimal_proxy_to`!", expr
            )
            self._warned = True

        return super().build_IR(expr, context)


class CreateCopyOf(_CreateBase):
    _id = "create_copy_of"
    _inputs = [("target", AddressT())]

    @property
    def _preamble_len(self):
        return 11

    def _add_gas_estimate(self, args, should_use_create2):
        # max possible runtime length + preamble length
        return _create_addl_gas_estimate(EIP_170_LIMIT + self._preamble_len, should_use_create2)

    def _build_create_IR(self, expr, args, context, value, salt, revert_on_failure):
        target = args[0]

        # something we can pass to scope_multi
        with scope_multi(
            (target, value, salt), ("create_target", "create_value", "create_salt")
        ) as (b1, (target, value, salt)):
            codesize = IRnode.from_list(["extcodesize", target])
            msize = IRnode.from_list(["msize"])
            with scope_multi((codesize, msize), ("target_codesize", "mem_ofst")) as (
                b2,
                (codesize, mem_ofst),
            ):
                ir = ["seq"]

                # make sure there is actually code at the target
                check_codesize = ["assert", codesize]
                ir.append(
                    IRnode.from_list(check_codesize, error_msg="empty target (create_copy_of)")
                )

                # store the preamble at msize + 22 (zero padding)
                preamble, preamble_len = _create_preamble(codesize)
                assert preamble_len == self._preamble_len

                ir.append(["mstore", mem_ofst, preamble])

                # copy the target code into memory. current layout:
                # msize | 00...00 (22 0's) | preamble | bytecode
                ir.append(["extcodecopy", target, add_ofst(mem_ofst, 32), 0, codesize])

                buf = add_ofst(mem_ofst, 32 - preamble_len)
                buf_len = ["add", codesize, preamble_len]

                ir.append(_create_ir(value, buf, buf_len, salt, revert_on_failure))

                return b1.resolve(b2.resolve(ir))


class CreateFromBlueprint(_CreateBase):
    _id = "create_from_blueprint"
    _inputs = [("target", AddressT())]
    _kwargs = {
        "value": KwargSettings(UINT256_T, zero_value),
        "salt": KwargSettings(BYTES32_T, empty_value),
        "raw_args": KwargSettings(BoolT(), False, require_literal=True),
        "code_offset": KwargSettings(UINT256_T, IRnode.from_list(3, typ=UINT256_T)),
        "revert_on_failure": KwargSettings(BoolT(), True, require_literal=True),
    }
    _has_varargs = True

    def _add_gas_estimate(self, args, should_use_create2):
        ctor_args = ir_tuple_from_args(args[1:])
        # max possible size of init code
        maxlen = EIP_170_LIMIT + ctor_args.typ.abi_type.size_bound()
        return _create_addl_gas_estimate(maxlen, should_use_create2)

    def _build_create_IR(
        self, expr, args, context, value, salt, code_offset, raw_args, revert_on_failure
    ):
        target = args[0]
        ctor_args = args[1:]

        ctor_args = [ensure_in_memory(arg, context) for arg in ctor_args]

        if raw_args:
            if len(ctor_args) != 1 or not isinstance(ctor_args[0].typ, BytesT):
                raise StructureException("raw_args must be used with exactly 1 bytes argument")

            argbuf = bytes_data_ptr(ctor_args[0])
            argslen = get_bytearray_length(ctor_args[0])
            bufsz = ctor_args[0].typ.maxlen
        else:
            # encode the varargs
            to_encode = ir_tuple_from_args(ctor_args)

            # pretend we allocated enough memory for the encoder
            # (we didn't, but we are clobbering unused memory so it's safe.)
            bufsz = to_encode.typ.abi_type.size_bound()
            argbuf = context.new_internal_variable(get_type_for_exact_size(bufsz))

            # return a complex expression which writes to memory and returns
            # the length of the encoded data
            argslen = abi_encode(argbuf, to_encode, context, bufsz=bufsz, returns_len=True)

        # NOTE: we need to invoke the abi encoder before evaluating MSIZE,
        # then copy the abi encoded buffer to past-the-end of the initcode
        # (since the abi encoder could write to fresh memory).
        # it would be good to not require the memory copy, but need
        # to evaluate memory safety.
        with scope_multi(
            (target, value, salt, argslen, code_offset),
            ("create_target", "create_value", "create_salt", "encoded_args_len", "code_offset"),
        ) as (b1, (target, value, salt, encoded_args_len, code_offset)):
            codesize = IRnode.from_list(["sub", ["extcodesize", target], code_offset])
            # copy code to memory starting from msize. we are clobbering
            # unused memory so it's safe.
            msize = IRnode.from_list(["msize"], location=MEMORY)
            with scope_multi((codesize, msize), ("target_codesize", "mem_ofst")) as (
                b2,
                (codesize, mem_ofst),
            ):
                ir = ["seq"]

                # make sure there is code at the target, and that
                # code_ofst <= (extcodesize target).
                # (note if code_ofst > (extcodesize target), would be
                # OOG on the EXTCODECOPY)
                # (code_ofst == (extcodesize target) would be empty
                # initcode, which we disallow for hygiene reasons -
                # same as `create_copy_of` on an empty target).
                check_codesize = ["assert", ["sgt", codesize, 0]]
                ir.append(
                    IRnode.from_list(
                        check_codesize, error_msg="empty target (create_from_blueprint)"
                    )
                )

                # copy the target code into memory.
                # layout starting from mem_ofst:
                # <target initcode> | <abi-encoded args OR arg buffer if raw_arg=True>
                ir.append(["extcodecopy", target, mem_ofst, code_offset, codesize])
                ir.append(copy_bytes(add_ofst(mem_ofst, codesize), argbuf, encoded_args_len, bufsz))

                # theoretically, dst = "msize", but just be safe.
                # if len(ctor_args) > 0:
                #    dst = add_ofst(mem_ofst, codesize)
                #    encoded_args_len = self._encode_args(dst, ctor_args, context)
                # else:
                #    encoded_args_len = 0

                length = ["add", codesize, encoded_args_len]

                ir.append(_create_ir(value, mem_ofst, length, salt, revert_on_failure))

                return b1.resolve(b2.resolve(ir))


class _UnsafeMath(BuiltinFunctionT):
    # TODO add unsafe math for `decimal`s
    _inputs = [("a", IntegerT.any()), ("b", IntegerT.any())]

    def __repr__(self):
        return f"builtin function unsafe_{self.op}"

    def fetch_call_return(self, node):
        return_type = self.infer_arg_types(node).pop()
        return return_type

    def infer_arg_types(self, node, expected_return_typ=None):
        self._validate_arg_types(node)

        types_list = get_common_types(*node.args, filter_fn=lambda x: isinstance(x, IntegerT))
        if not types_list:
            raise TypeMismatch(f"unsafe_{self.op} called on dislike types", node)

        type_ = types_list.pop()
        return [type_, type_]

    @process_inputs
    def build_IR(self, expr, args, kwargs, context):
        (a, b) = args
        op = self.op

        assert a.typ == b.typ, "unreachable"

        otyp = a.typ

        if op == "div" and a.typ.is_signed:
            op = "sdiv"

        ret = [op, a, b]

        if a.typ.bits < 256:
            # wrap for ops which could under/overflow
            if a.typ.is_signed:
                # e.g. int128 -> (signextend 15 (add x y))
                ret = promote_signed_int(ret, a.typ.bits)
            else:
                # e.g. uint8 -> (mod (add x y) 256)
                # TODO mod_bound could be a really large literal
                ret = ["mod", ret, 2**a.typ.bits]

        return IRnode.from_list(ret, typ=otyp)

        # TODO handle decimal case


class UnsafeAdd(_UnsafeMath):
    _id = "unsafe_add"
    op = "add"


class UnsafeSub(_UnsafeMath):
    _id = "unsafe_sub"
    op = "sub"


class UnsafeMul(_UnsafeMath):
    _id = "unsafe_mul"
    op = "mul"


class UnsafeDiv(_UnsafeMath):
    _id = "unsafe_div"
    op = "div"


class _MinMax(BuiltinFunctionT):
    _inputs = [("a", (DecimalT(), IntegerT.any())), ("b", (DecimalT(), IntegerT.any()))]

    def _try_fold(self, node):
        validate_call_args(node, 2)

        left = node.args[0].get_folded_value()
        right = node.args[1].get_folded_value()
        if not isinstance(left, type(right)):
            raise UnfoldableNode
        if not isinstance(left, (vy_ast.Decimal, vy_ast.Int)):
            raise UnfoldableNode

        types_list = get_common_types(
            *(left, right), filter_fn=lambda x: isinstance(x, (IntegerT, DecimalT))
        )
        if not types_list:
            raise TypeMismatch("Cannot perform action between dislike numeric types", node)

        value = self._eval_fn(left.value, right.value)
        return type(left).from_node(node, value=value)

    def fetch_call_return(self, node):
        self._validate_arg_types(node)

        types_list = get_common_types(
            *node.args, filter_fn=lambda x: isinstance(x, (IntegerT, DecimalT))
        )
        if not types_list:
            raise TypeMismatch("Cannot perform action between dislike numeric types", node)

        return types_list

    def infer_arg_types(self, node, expected_return_typ=None):
        types_list = self.fetch_call_return(node)
        # type mismatch should have been caught in `fetch_call_return`
        assert expected_return_typ in types_list
        return [expected_return_typ, expected_return_typ]

    @process_inputs
    def build_IR(self, expr, args, kwargs, context):
        op = self._opcode

        with args[0].cache_when_complex("_l") as (b1, left), args[1].cache_when_complex("_r") as (
            b2,
            right,
        ):
            if left.typ == right.typ:
                if left.typ != UINT256_T:
                    # if comparing like types that are not uint256, use SLT or SGT
                    op = f"s{op}"
                o = ["select", [op, left, right], left, right]
                otyp = left.typ

            else:
                raise TypeMismatch(f"Minmax types incompatible: {left.typ.typ} {right.typ.typ}")
            return IRnode.from_list(b1.resolve(b2.resolve(o)), typ=otyp)


class Min(_MinMax):
    _id = "min"
    _eval_fn = min
    _opcode = "lt"


class Max(_MinMax):
    _id = "max"
    _eval_fn = max
    _opcode = "gt"


class Uint2Str(BuiltinFunctionT):
    _id = "uint2str"
    _inputs = [("x", IntegerT.unsigneds())]

    def fetch_call_return(self, node):
        arg_t = self.infer_arg_types(node)[0]
        bits = arg_t.bits
        len_needed = math.ceil(bits * math.log(2) / math.log(10))
        return StringT(len_needed)

    def _try_fold(self, node):
        validate_call_args(node, 1)
        value = node.args[0].get_folded_value()
        if not isinstance(value, vy_ast.Int):
            raise UnfoldableNode

        value = value.value
        if value < 0:
            raise InvalidType("Only unsigned ints allowed", node)
        value = str(value)
        return vy_ast.Str.from_node(node, value=value)

    def infer_arg_types(self, node, expected_return_typ=None):
        self._validate_arg_types(node)
        input_type = get_possible_types_from_node(node.args[0]).pop()
        return [input_type]

    @process_inputs
    def build_IR(self, expr, args, kwargs, context):
        return_t = self.fetch_call_return(expr)
        n_digits = return_t.maxlen

        with args[0].cache_when_complex("val") as (b1, val):
            buf = context.new_internal_variable(return_t)

            i = IRnode.from_list(context.fresh_varname("uint2str_i"), typ=UINT256_T)

            ret = ["repeat", i, 0, n_digits + 1, n_digits + 1]

            body = [
                "seq",
                [
                    "if",
                    ["eq", val, 0],
                    # clobber val, and return it as a pointer
                    [
                        "seq",
                        ["mstore", ["sub", add_ofst(buf, n_digits), i], i],
                        ["set", val, ["sub", add_ofst(buf, n_digits), i]],
                        "break",
                    ],
                    [
                        "seq",
                        [
                            "mstore",
                            ["sub", add_ofst(buf, n_digits), i],
                            ["add", 48, ["mod", val, 10]],
                        ],
                        ["set", val, ["div", val, 10]],
                    ],
                ],
            ]
            ret.append(body)

            # "0" has hex representation 0x00..0130..00
            # if (val == 0) {
            #   return "0"
            # } else {
            #   do the loop
            # }
            ret = [
                "if",
                ["eq", val, 0],
                ["seq", ["mstore", add_ofst(buf, 1), ord("0")], ["mstore", buf, 1], buf],
                ["seq", ret, val],
            ]

            return b1.resolve(IRnode.from_list(ret, location=MEMORY, typ=return_t))


class Sqrt(BuiltinFunctionT):
    _id = "sqrt"
    _inputs = [("d", DecimalT())]
    _return_type = DecimalT()

    @process_inputs
    def build_IR(self, expr, args, kwargs, context):
        # TODO fix cyclic dependency with codegen/stmt.py
        from ._utils import generate_inline_function

        arg = args[0]
        # TODO: reify decimal and integer sqrt paths (see isqrt)
        sqrt_code = """
assert x >= 0.0
z: decimal = 0.0

if x == 0.0:
    z = 0.0
else:
    z = x / 2.0 + 0.5
    y: decimal = x

    for i: uint256 in range(256):
        if z == y:
            break
        y = z
        z = (x / z + z) / 2.0
        """

        x_type = DecimalT()
        placeholder_copy = ["pass"]
        # Steal current position if variable is already allocated.
        if arg.value == "mload":
            new_var_pos = arg.args[0]
        # Other locations need to be copied.
        else:
            new_var_pos = context.new_internal_variable(x_type)
            placeholder_copy = ["mstore", new_var_pos, arg]
        # Create input variables.
        variables = {"x": VariableRecord(name="x", pos=new_var_pos, typ=x_type, mutable=False)}
        # Dictionary to update new (i.e. typecheck) namespace
        variables_2 = {"x": VarInfo(DecimalT())}
        # Generate inline IR.
        new_ctx, sqrt_ir = generate_inline_function(
            code=sqrt_code,
            variables=variables,
            variables_2=variables_2,
            memory_allocator=context.memory_allocator,
        )
        return IRnode.from_list(
            ["seq", placeholder_copy, sqrt_ir, new_ctx.vars["z"].pos],  # load x variable
            typ=DecimalT(),
            location=MEMORY,
        )


class ISqrt(BuiltinFunctionT):
    _id = "isqrt"
    _inputs = [("d", UINT256_T)]
    _return_type = UINT256_T

    @process_inputs
    def build_IR(self, expr, args, kwargs, context):
        # calculate isqrt using the babylonian method

        y, z = "y", "z"
        arg = args[0]
        with arg.cache_when_complex("x") as (b1, x):
            ret = [
                "seq",
                [
                    "if",
                    ["ge", y, 2 ** (128 + 8)],
                    ["seq", ["set", y, shr(128, y)], ["set", z, shl(64, z)]],
                ],
                [
                    "if",
                    ["ge", y, 2 ** (64 + 8)],
                    ["seq", ["set", y, shr(64, y)], ["set", z, shl(32, z)]],
                ],
                [
                    "if",
                    ["ge", y, 2 ** (32 + 8)],
                    ["seq", ["set", y, shr(32, y)], ["set", z, shl(16, z)]],
                ],
                [
                    "if",
                    ["ge", y, 2 ** (16 + 8)],
                    ["seq", ["set", y, shr(16, y)], ["set", z, shl(8, z)]],
                ],
            ]
            ret.append(["set", z, ["div", ["mul", z, ["add", y, 2**16]], 2**18]])

            for _ in range(7):
                ret.append(["set", z, ["div", ["add", ["div", x, z], z], 2]])

            # note: If ``x+1`` is a perfect square, then the Babylonian
            # algorithm oscillates between floor(sqrt(x)) and ceil(sqrt(x)) in
            # consecutive iterations. return the floor value always.

            ret.append(["with", "t", ["div", x, z], ["select", ["lt", z, "t"], z, "t"]])

            ret = ["with", y, x, ["with", z, 181, ret]]
            return b1.resolve(IRnode.from_list(ret, typ=UINT256_T))


class Empty(TypenameFoldedFunctionT):
    _id = "empty"

    def fetch_call_return(self, node):
        type_ = self.infer_arg_types(node)[0].typedef
        if isinstance(type_, HashMapT):
            raise TypeMismatch("Cannot use empty on HashMap", node)
        return type_

    @process_inputs
    def build_IR(self, expr, args, kwargs, context):
        output_type = args[0]
        return IRnode("~empty", typ=output_type)


class Breakpoint(BuiltinFunctionT):
    _id = "breakpoint"
    _inputs: list = []

    _warned = False

    def fetch_call_return(self, node):
        if not self._warned:
            vyper_warn("`breakpoint` should only be used for debugging!", node)
            self._warned = True

        return None

    @process_inputs
    def build_IR(self, expr, args, kwargs, context):
        return IRnode.from_list("breakpoint", annotation="breakpoint()")


class Print(BuiltinFunctionT):
    _id = "print"
    _inputs: list = []
    _has_varargs = True
    _kwargs = {"hardhat_compat": KwargSettings(BoolT(), False, require_literal=True)}

    _warned = False

    def fetch_call_return(self, node):
        if not self._warned:
            vyper_warn("`print` should only be used for debugging!", node)
            self._warned = True

        return None

    @process_inputs
    def build_IR(self, expr, args, kwargs, context):
        args_as_tuple = ir_tuple_from_args(args)
        args_abi_t = args_as_tuple.typ.abi_type

        # create a signature like "log(uint256)"
        sig = "log" + "(" + ",".join([arg.typ.abi_type.selector_name() for arg in args]) + ")"

        if kwargs["hardhat_compat"] is True:
            method_id = method_id_int(sig)
            buflen = 32 + args_abi_t.size_bound()

            # 32 bytes extra space for the method id
            buf = context.new_internal_variable(get_type_for_exact_size(buflen))

            ret = ["seq"]
            ret.append(["mstore", buf, method_id])
            encode = abi_encode(add_ofst(buf, 32), args_as_tuple, context, buflen, returns_len=True)

        else:
            method_id = method_id_int("log(string,bytes)")
            schema = args_abi_t.selector_name().encode("utf-8")
            if len(schema) > 32:
                raise CompilerPanic("print signature too long: {schema}")

            schema_t = StringT(len(schema))
            schema_buf = context.new_internal_variable(schema_t)
            ret = ["seq"]
            ret.append(["mstore", schema_buf, len(schema)])

            # TODO use Expr.make_bytelike, or better have a `bytestring` IRnode type
            ret.append(
                ["mstore", add_ofst(schema_buf, 32), bytes_to_int(schema.ljust(32, b"\x00"))]
            )

            payload_buflen = args_abi_t.size_bound()
            payload_t = BytesT(payload_buflen)

            # 32 bytes extra space for the method id
            payload_buf = context.new_internal_variable(payload_t)
            encode_payload = abi_encode(
                add_ofst(payload_buf, 32), args_as_tuple, context, payload_buflen, returns_len=True
            )

            ret.append(["mstore", payload_buf, encode_payload])
            args_as_tuple = ir_tuple_from_args(
                [
                    IRnode.from_list(schema_buf, typ=schema_t, location=MEMORY),
                    IRnode.from_list(payload_buf, typ=payload_t, location=MEMORY),
                ]
            )

            # add 32 for method id padding
            buflen = 32 + args_as_tuple.typ.abi_type.size_bound()
            buf = context.new_internal_variable(get_type_for_exact_size(buflen))
            ret.append(["mstore", buf, method_id])
            encode = abi_encode(add_ofst(buf, 32), args_as_tuple, context, buflen, returns_len=True)

        # debug address that tooling uses
        CONSOLE_ADDRESS = 0x000000000000000000636F6E736F6C652E6C6F67
        ret.append(
            ["staticcall", "gas", CONSOLE_ADDRESS, add_ofst(buf, 28), ["add", 4, encode], 0, 0]
        )

        return IRnode.from_list(ret, annotation="print:" + sig)


class ABIEncode(BuiltinFunctionT):
    _id = "_abi_encode"  # TODO prettier to rename this to abi.encode
    # signature: *, ensure_tuple=<literal_bool> -> Bytes[<calculated len>]
    # explanation of ensure_tuple:
    # default is to force even a single value into a tuple,
    # e.g. _abi_encode(bytes) -> _abi_encode((bytes,))
    #      _abi_encode((bytes,)) -> _abi_encode(((bytes,),))
    # this follows the encoding convention for functions:
    # ://docs.soliditylang.org/en/v0.8.6/abi-spec.html#function-selector-and-argument-encoding
    # if this is turned off, then bytes will be encoded as bytes.

    _inputs: list = []
    _has_varargs = True

    _kwargs = {
        "ensure_tuple": KwargSettings(BoolT(), True, require_literal=True),
        "method_id": KwargSettings((BYTES4_T, BytesT(4)), None, require_literal=True),
    }

    def infer_kwarg_types(self, node):
        ret = {}
        for kwarg in node.keywords:
            kwarg_name = kwarg.arg
            validate_expected_type(kwarg.value, self._kwargs[kwarg_name].typ)
            ret[kwarg_name] = get_exact_type_from_node(kwarg.value)
        return ret

    def fetch_call_return(self, node):
        self._validate_arg_types(node)
        ensure_tuple = next(
            (arg.value.value for arg in node.keywords if arg.arg == "ensure_tuple"), True
        )
        assert isinstance(ensure_tuple, bool)
        has_method_id = "method_id" in [arg.arg for arg in node.keywords]

        # figure out the output type by converting
        # the types to ABI_Types and calling size_bound API
        arg_abi_types = []
        arg_types = self.infer_arg_types(node)
        for arg_t in arg_types:
            arg_abi_types.append(arg_t.abi_type)

        # special case, no tuple
        if len(arg_abi_types) == 1 and not ensure_tuple:
            arg_abi_t = arg_abi_types[0]
        else:
            arg_abi_t = ABI_Tuple(arg_abi_types)

        maxlen = arg_abi_t.size_bound()

        if has_method_id:
            # the output includes 4 bytes for the method_id.
            maxlen += 4

        ret = BytesT()
        ret.set_length(maxlen)
        return ret

    @staticmethod
    def _parse_method_id(method_id_literal):
        if method_id_literal is None:
            return None
        if isinstance(method_id_literal, bytes):
            assert len(method_id_literal) == 4
            return fourbytes_to_int(method_id_literal)
        if method_id_literal.startswith("0x"):
            method_id_literal = method_id_literal[2:]
        return fourbytes_to_int(bytes.fromhex(method_id_literal))

    @process_inputs
    def build_IR(self, expr, args, kwargs, context):
        ensure_tuple = kwargs["ensure_tuple"]
        method_id = self._parse_method_id(kwargs["method_id"])

        if len(args) < 1:
            raise StructureException("abi_encode expects at least one argument", expr)

        # figure out the required length for the output buffer
        if len(args) == 1 and not ensure_tuple:
            # special case, no tuple
            encode_input = args[0]
        else:
            encode_input = ir_tuple_from_args(args)

        input_abi_t = encode_input.typ.abi_type
        maxlen = input_abi_t.size_bound()
        if method_id is not None:
            maxlen += 4

        buf_t = BytesT(maxlen)
        assert self.fetch_call_return(expr).length == maxlen
        buf = context.new_internal_variable(buf_t)

        ret = ["seq"]
        if method_id is not None:
            # <32 bytes length> | <4 bytes method_id> | <everything else>
            # write the unaligned method_id first, then we will
            # overwrite the 28 bytes of zeros with the bytestring length
            ret += [["mstore", add_ofst(buf, 4), method_id]]
            # abi encode, and grab length as stack item
            length = abi_encode(
                add_ofst(buf, 36), encode_input, context, returns_len=True, bufsz=maxlen
            )
            # write the output length to where bytestring stores its length
            ret += [["mstore", buf, ["add", length, 4]]]

        else:
            # abi encode and grab length as stack item
            length = abi_encode(
                add_ofst(buf, 32), encode_input, context, returns_len=True, bufsz=maxlen
            )
            # write the output length to where bytestring stores its length
            ret += [["mstore", buf, length]]

        # return the buf location
        # TODO location is statically known, optimize this out
        ret += [buf]

        return IRnode.from_list(ret, location=MEMORY, typ=buf_t)


class ABIDecode(BuiltinFunctionT):
    _id = "_abi_decode"
    _inputs = [("data", BytesT.any()), ("output_type", TYPE_T.any())]
    _kwargs = {"unwrap_tuple": KwargSettings(BoolT(), True, require_literal=True)}

    def fetch_call_return(self, node):
        _, output_type = self.infer_arg_types(node)
        return output_type.typedef

    def infer_arg_types(self, node, expected_return_typ=None):
        self._validate_arg_types(node)

        validate_call_args(node, 2, ["unwrap_tuple"])

        data_type = get_exact_type_from_node(node.args[0])
        output_type = type_from_annotation(node.args[1])

        return [data_type, TYPE_T(output_type)]

    @process_inputs
    def build_IR(self, expr, args, kwargs, context):
        unwrap_tuple = kwargs["unwrap_tuple"]

        data = args[0]
        output_typ = args[1]
        wrapped_typ = output_typ

        if unwrap_tuple is True:
            wrapped_typ = calculate_type_for_external_return(output_typ)

        abi_size_bound = wrapped_typ.abi_type.size_bound()
        abi_min_size = wrapped_typ.abi_type.min_size()

        # Get the size of data
        input_max_len = data.typ.maxlen

        assert abi_min_size <= abi_size_bound, "bad abi type"
        if input_max_len < abi_size_bound:
            raise StructureException(
                (
                    "Mismatch between size of input and size of decoded types. "
                    f"length of ABI-encoded {wrapped_typ} must be equal to or greater "
                    f"than {abi_size_bound}"
                ),
                expr.args[0],
            )

        data = ensure_in_memory(data, context)

        with data.cache_when_complex("to_decode") as (b1, data):
            data_ptr = bytes_data_ptr(data)
            data_len = get_bytearray_length(data)

            ret = ["seq"]

            if abi_min_size == abi_size_bound:
                ret.append(["assert", ["eq", abi_min_size, data_len]])
            else:
                # runtime assert: abi_min_size <= data_len <= abi_size_bound
                ret.append(clamp2(abi_min_size, data_len, abi_size_bound, signed=False))

            to_decode = IRnode.from_list(
                data_ptr,
                typ=wrapped_typ,
                location=data.location,
                encoding=Encoding.ABI,
                annotation=f"abi_decode({output_typ})",
            )
            to_decode.encoding = Encoding.ABI

            # TODO optimization: skip make_setter when we don't need
            # input validation

            output_buf = context.new_internal_variable(wrapped_typ)

            # sanity check buffer size for wrapped output type will not buffer overflow
            assert wrapped_typ.memory_bytes_required == output_typ.memory_bytes_required
            ret.append(make_setter(output_buf, to_decode))

            ret.append(output_buf)
            # finalize. set the type and location for the return buffer.
            # (note: unwraps the tuple type if necessary)
            ret = IRnode.from_list(ret, typ=output_typ, location=MEMORY)
            return b1.resolve(ret)


class _MinMaxValue(TypenameFoldedFunctionT):
    def _try_fold(self, node):
        self._validate_arg_types(node)
        input_type = type_from_annotation(node.args[0])

        if not isinstance(input_type, (IntegerT, DecimalT)):
            raise InvalidType(f"Expected numeric type but got {input_type} instead", node)

        val = self._eval(input_type)

        if isinstance(input_type, DecimalT):
            ret = vy_ast.Decimal.from_node(node, value=val)

        if isinstance(input_type, IntegerT):
            ret = vy_ast.Int.from_node(node, value=val)

        ret._metadata["type"] = input_type
        return ret

    def infer_arg_types(self, node, expected_return_typ=None):
        input_typedef = TYPE_T(type_from_annotation(node.args[0]))
        return [input_typedef]


class MinValue(_MinMaxValue):
    _id = "min_value"

    def _eval(self, type_):
        return type_.ast_bounds[0]


class MaxValue(_MinMaxValue):
    _id = "max_value"

    def _eval(self, type_):
        return type_.ast_bounds[1]


class Epsilon(TypenameFoldedFunctionT):
    _id = "epsilon"

    def _try_fold(self, node):
        self._validate_arg_types(node)
        input_type = type_from_annotation(node.args[0])

        if not input_type.compare_type(DecimalT()):
            raise InvalidType(f"Expected decimal type but got {input_type} instead", node)

        return vy_ast.Decimal.from_node(node, value=input_type.epsilon)


DISPATCH_TABLE = {
    "_abi_encode": ABIEncode(),
    "_abi_decode": ABIDecode(),
    "floor": Floor(),
    "ceil": Ceil(),
    "convert": Convert(),
    "slice": Slice(),
    "len": Len(),
    "concat": Concat(),
    "sha256": Sha256(),
    "method_id": MethodID(),
    "keccak256": Keccak256(),
    "ecrecover": ECRecover(),
    "ecadd": ECAdd(),
    "ecmul": ECMul(),
    "extract32": Extract32(),
    "as_wei_value": AsWeiValue(),
    "raw_call": RawCall(),
    "blockhash": BlockHash(),
    "bitwise_and": BitwiseAnd(),
    "bitwise_or": BitwiseOr(),
    "bitwise_xor": BitwiseXor(),
    "bitwise_not": BitwiseNot(),
    "uint256_addmod": AddMod(),
    "uint256_mulmod": MulMod(),
    "unsafe_add": UnsafeAdd(),
    "unsafe_sub": UnsafeSub(),
    "unsafe_mul": UnsafeMul(),
    "unsafe_div": UnsafeDiv(),
    "pow_mod256": PowMod256(),
    "uint2str": Uint2Str(),
    "isqrt": ISqrt(),
    "sqrt": Sqrt(),
    "shift": Shift(),
    "create_minimal_proxy_to": CreateMinimalProxyTo(),
    "create_forwarder_to": CreateForwarderTo(),
    "create_copy_of": CreateCopyOf(),
    "create_from_blueprint": CreateFromBlueprint(),
    "min": Min(),
    "max": Max(),
    "empty": Empty(),
    "abs": Abs(),
    "min_value": MinValue(),
    "max_value": MaxValue(),
    "epsilon": Epsilon(),
}

STMT_DISPATCH_TABLE = {
    "send": Send(),
    "print": Print(),
    "breakpoint": Breakpoint(),
    "selfdestruct": SelfDestruct(),
    "raw_call": RawCall(),
    "raw_log": RawLog(),
    "raw_revert": RawRevert(),
    "create_minimal_proxy_to": CreateMinimalProxyTo(),
    "create_forwarder_to": CreateForwarderTo(),
    "create_copy_of": CreateCopyOf(),
    "create_from_blueprint": CreateFromBlueprint(),
}

BUILTIN_FUNCTIONS = {**STMT_DISPATCH_TABLE, **DISPATCH_TABLE}.keys()


def get_builtin_functions():
    return {**STMT_DISPATCH_TABLE, **DISPATCH_TABLE}<|MERGE_RESOLUTION|>--- conflicted
+++ resolved
@@ -1706,15 +1706,9 @@
         return [
             "seq",
             ["mstore", buf, forwarder_preamble],
-<<<<<<< HEAD
             ["mstore", add_ofst(buf, preamble_length), aligned_target],
             ["mstore", add_ofst(buf, preamble_length + 20), forwarder_post],
-            _create_ir(value, buf, buf_len, salt=salt),
-=======
-            ["mstore", ["add", buf, preamble_length], aligned_target],
-            ["mstore", ["add", buf, preamble_length + 20], forwarder_post],
             _create_ir(value, buf, buf_len, salt, revert_on_failure),
->>>>>>> 8fcbde28
         ]
 
 
