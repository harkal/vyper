from collections import OrderedDict
from typing import Any, Callable, Dict, Optional, Sequence, Union

import vyper.ast as vy_ast  # break an import cycle
import vyper.codegen.core as codegen
import vyper.compiler.output as output
from vyper.compiler.phases import CompilerData
from vyper.compiler.settings import Settings
from vyper.evm.opcodes import DEFAULT_EVM_VERSION, anchor_evm_version
from vyper.typing import (
    ContractCodes,
    ContractPath,
    InterfaceDict,
    InterfaceImports,
    OutputDict,
    OutputFormats,
    StorageLayout,
)

OUTPUT_FORMATS = {
    # requires vyper_module
    "ast_dict": output.build_ast_dict,
    "layout": output.build_layout_output,
    # requires global_ctx
    "devdoc": output.build_devdoc,
    "userdoc": output.build_userdoc,
    # requires ir_node
    "external_interface": output.build_external_interface_output,
    "interface": output.build_interface_output,
    "ir": output.build_ir_output,
    "ir_runtime": output.build_ir_runtime_output,
    "ir_dict": output.build_ir_dict_output,
    "ir_runtime_dict": output.build_ir_runtime_dict_output,
    "method_identifiers": output.build_method_identifiers_output,
    "metadata": output.build_metadata_output,
    "bb": output.build_basicblock_output,
    # requires assembly
    "abi": output.build_abi_output,
    "asm": output.build_asm_output,
    "source_map": output.build_source_map_output,
    "source_map_full": output.build_source_map_output,
    # requires bytecode
    "bytecode": output.build_bytecode_output,
    "bytecode_runtime": output.build_bytecode_runtime_output,
    "blueprint_bytecode": output.build_blueprint_bytecode_output,
    "opcodes": output.build_opcodes_output,
    "opcodes_runtime": output.build_opcodes_runtime_output,
}


def compile_codes(
    contract_sources: ContractCodes,
    output_formats: Union[OutputDict, OutputFormats, None] = None,
    exc_handler: Union[Callable, None] = None,
    interface_codes: Union[InterfaceDict, InterfaceImports, None] = None,
    initial_id: int = 0,
    settings: Settings = None,
    storage_layouts: Optional[dict[ContractPath, Optional[StorageLayout]]] = None,
    show_gas_estimates: bool = False,
    no_bytecode_metadata: bool = False,
    experimental_codegen: bool = False,
) -> OrderedDict:
    """
    Generate compiler output(s) from one or more contract source codes.

    Arguments
    ---------
    contract_sources: Dict[str, str]
        Vyper source codes to be compiled. Formatted as `{"contract name": "source code"}`
    output_formats: List, optional
        List of compiler outputs to generate. Possible options are all the keys
        in `OUTPUT_FORMATS`. If not given, the deployment bytecode is generated.
    exc_handler: Callable, optional
        Callable used to handle exceptions if the compilation fails. Should accept
        two arguments - the name of the contract, and the exception that was raised
    initial_id: int, optional
        The lowest source ID value to be used when generating the source map.
    settings: Settings, optional
        Compiler settings
    show_gas_estimates: bool, optional
        Show gas estimates for abi and ir output modes
    interface_codes: Dict, optional
        Interfaces that may be imported by the contracts during compilation.

        * May be a singular dictionary shared across all sources to be compiled,
          i.e. `{'interface name': "definition"}`
        * or may be organized according to contracts that are being compiled, i.e.
          `{'contract name': {'interface name': "definition"}`

        * Interface definitions are formatted as: `{'type': "json/vyper", 'code': "interface code"}`
        * JSON interfaces are given as lists, vyper interfaces as strings
    no_bytecode_metadata: bool, optional
        Do not add metadata to bytecode. Defaults to False
    experimental_codegen: bool, optional
        Use experimental codegen. Defaults to False

    Returns
    -------
    Dict
        Compiler output as `{'contract name': {'output key': "output data"}}`
    """
    settings = settings or Settings()

    if output_formats is None:
        output_formats = ("bytecode",)
    if isinstance(output_formats, Sequence):
        output_formats = dict((k, output_formats) for k in contract_sources.keys())

    out: OrderedDict = OrderedDict()
    for source_id, contract_name in enumerate(sorted(contract_sources), start=initial_id):
        source_code = contract_sources[contract_name]
        interfaces: Any = interface_codes
        storage_layout_override = None
        if storage_layouts and contract_name in storage_layouts:
            storage_layout_override = storage_layouts[contract_name]

        if (
            isinstance(interfaces, dict)
            and contract_name in interfaces
            and isinstance(interfaces[contract_name], dict)
        ):
            interfaces = interfaces[contract_name]

        # make IR output the same between runs
        codegen.reset_names()
<<<<<<< HEAD
        compiler_data = CompilerData(
            source_code,
            contract_name,
            interfaces,
            source_id,
            no_optimize,
            storage_layout_override,
            show_gas_estimates,
            no_bytecode_metadata,
            experimental_codegen,
        )
        for output_format in output_formats[contract_name]:
            if output_format not in OUTPUT_FORMATS:
                raise ValueError(f"Unsupported format type {repr(output_format)}")
            try:
                out.setdefault(contract_name, {})
                out[contract_name][output_format] = OUTPUT_FORMATS[output_format](compiler_data)
            except Exception as exc:
                if exc_handler is not None:
                    exc_handler(contract_name, exc)
                else:
                    raise exc
=======

        with anchor_evm_version(settings.evm_version):
            compiler_data = CompilerData(
                source_code,
                contract_name,
                interfaces,
                source_id,
                settings,
                storage_layout_override,
                show_gas_estimates,
                no_bytecode_metadata,
            )
            for output_format in output_formats[contract_name]:
                if output_format not in OUTPUT_FORMATS:
                    raise ValueError(f"Unsupported format type {repr(output_format)}")
                try:
                    out.setdefault(contract_name, {})
                    formatter = OUTPUT_FORMATS[output_format]
                    out[contract_name][output_format] = formatter(compiler_data)
                except Exception as exc:
                    if exc_handler is not None:
                        exc_handler(contract_name, exc)
                    else:
                        raise exc
>>>>>>> 9e3b9a2b

    return out


UNKNOWN_CONTRACT_NAME = "<unknown>"


def compile_code(
    contract_source: str,
    output_formats: Optional[OutputFormats] = None,
    interface_codes: Optional[InterfaceImports] = None,
    settings: Settings = None,
    storage_layout_override: Optional[StorageLayout] = None,
    show_gas_estimates: bool = False,
) -> dict:
    """
    Generate compiler output(s) from a single contract source code.

    Arguments
    ---------
    contract_source: str
        Vyper source codes to be compiled.
    output_formats: List, optional
        List of compiler outputs to generate. Possible options are all the keys
        in `OUTPUT_FORMATS`. If not given, the deployment bytecode is generated.
    evm_version: str, optional
        The target EVM ruleset to compile for. If not given, defaults to the latest
        implemented ruleset.
    settings: Settings, optional
        Compiler settings.
    show_gas_estimates: bool, optional
        Show gas estimates for abi and ir output modes
    interface_codes: Dict, optional
        Interfaces that may be imported by the contracts during compilation.

        * Formatted as as `{'interface name': {'type': "json/vyper", 'code': "interface code"}}`
        * JSON interfaces are given as lists, vyper interfaces as strings

    Returns
    -------
    Dict
        Compiler output as `{'output key': "output data"}`
    """

    contract_sources = {UNKNOWN_CONTRACT_NAME: contract_source}
    storage_layouts = {UNKNOWN_CONTRACT_NAME: storage_layout_override}

    return compile_codes(
        contract_sources,
        output_formats,
        interface_codes=interface_codes,
        settings=settings,
        storage_layouts=storage_layouts,
        show_gas_estimates=show_gas_estimates,
    )[UNKNOWN_CONTRACT_NAME]<|MERGE_RESOLUTION|>--- conflicted
+++ resolved
@@ -123,30 +123,6 @@
 
         # make IR output the same between runs
         codegen.reset_names()
-<<<<<<< HEAD
-        compiler_data = CompilerData(
-            source_code,
-            contract_name,
-            interfaces,
-            source_id,
-            no_optimize,
-            storage_layout_override,
-            show_gas_estimates,
-            no_bytecode_metadata,
-            experimental_codegen,
-        )
-        for output_format in output_formats[contract_name]:
-            if output_format not in OUTPUT_FORMATS:
-                raise ValueError(f"Unsupported format type {repr(output_format)}")
-            try:
-                out.setdefault(contract_name, {})
-                out[contract_name][output_format] = OUTPUT_FORMATS[output_format](compiler_data)
-            except Exception as exc:
-                if exc_handler is not None:
-                    exc_handler(contract_name, exc)
-                else:
-                    raise exc
-=======
 
         with anchor_evm_version(settings.evm_version):
             compiler_data = CompilerData(
@@ -158,6 +134,7 @@
                 storage_layout_override,
                 show_gas_estimates,
                 no_bytecode_metadata,
+                experimental_codegen,
             )
             for output_format in output_formats[contract_name]:
                 if output_format not in OUTPUT_FORMATS:
@@ -171,7 +148,6 @@
                         exc_handler(contract_name, exc)
                     else:
                         raise exc
->>>>>>> 9e3b9a2b
 
     return out
 
