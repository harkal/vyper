import copy
import warnings
from functools import cached_property
from pathlib import Path, PurePath
from typing import Optional, Tuple

from vyper import ast as vy_ast
from vyper.codegen import module
from vyper.codegen.core import anchor_opt_level
from vyper.codegen.ir_node import IRnode
from vyper.compiler.input_bundle import FileInput, FilesystemInputBundle, InputBundle
from vyper.compiler.settings import OptimizationLevel, Settings
from vyper.exceptions import StructureException
from vyper.ir import compile_ir, optimizer
from vyper.semantics import set_data_positions, validate_semantics
from vyper.semantics.types.function import ContractFunctionT
from vyper.semantics.types.module import ModuleT
from vyper.typing import StorageLayout
from vyper.venom import generate_assembly_experimental, generate_ir

DEFAULT_CONTRACT_PATH = PurePath("VyperContract.vy")


def _merge_one(lhs, rhs, helpstr):
    if lhs is not None and rhs is not None and lhs != rhs:
        raise StructureException(
            f"compiler settings indicate {helpstr} {lhs}, " f"but source pragma indicates {rhs}."
        )
    return lhs if rhs is None else rhs


# TODO: does this belong as a method under Settings?
def _merge_settings(cli: Settings, pragma: Settings):
    ret = Settings()
    ret.evm_version = _merge_one(cli.evm_version, pragma.evm_version, "evm version")
    ret.optimize = _merge_one(cli.optimize, pragma.optimize, "optimize")
    ret.experimental_codegen = _merge_one(
        cli.experimental_codegen, pragma.experimental_codegen, "experimental codegen"
    )

    return ret


class CompilerData:
    """
    Object for fetching and storing compiler data for a Vyper contract.

    This object acts as a wrapper over the pure compiler functions, triggering
    compilation phases as needed and providing the data for use when generating
    the final compiler outputs.

    Attributes
    ----------
    vyper_module : vy_ast.Module
        Top-level Vyper AST node
    vyper_module_folded : vy_ast.Module
        Folded Vyper AST
    global_ctx : ModuleT
        Sorted, contextualized representation of the Vyper AST
    ir_nodes : IRnode
        IR used to generate deployment bytecode
    ir_runtime : IRnode
        IR used to generate runtime bytecode
    assembly : list
        Assembly instructions for deployment bytecode
    assembly_runtime : list
        Assembly instructions for runtime bytecode
    bytecode : bytes
        Deployment bytecode
    bytecode_runtime : bytes
        Runtime bytecode
    """

    def __init__(
        self,
        file_input: FileInput | str,
        input_bundle: InputBundle = None,
        settings: Settings = None,
        storage_layout: StorageLayout = None,
        show_gas_estimates: bool = False,
        no_bytecode_metadata: bool = False,
    ) -> None:
        """
        Initialization method.

        Arguments
        ---------
        file_input: FileInput | str
            A FileInput or string representing the input to the compiler.
            FileInput is preferred, but `str` is accepted as a convenience
            method (and also for backwards compatibility reasons)
        settings: Settings
            Set optimization mode.
        show_gas_estimates: bool, optional
            Show gas estimates for abi and ir output modes
        no_bytecode_metadata: bool, optional
            Do not add metadata to bytecode. Defaults to False
        """
        # to force experimental codegen, uncomment:
        # settings.experimental_codegen = True

        if isinstance(file_input, str):
            file_input = FileInput(
                source_code=file_input,
                source_id=-1,
                path=DEFAULT_CONTRACT_PATH,
                resolved_path=DEFAULT_CONTRACT_PATH,
            )
        self.file_input = file_input
        self.storage_layout_override = storage_layout
        self.show_gas_estimates = show_gas_estimates
        self.no_bytecode_metadata = no_bytecode_metadata
        self.settings = settings or Settings()
        self.input_bundle = input_bundle or FilesystemInputBundle([Path(".")])

        _ = self._generate_ast  # force settings to be calculated

    @cached_property
    def source_code(self):
        return self.file_input.source_code

    @cached_property
    def source_id(self):
        return self.file_input.source_id

    @cached_property
    def contract_path(self):
        return self.file_input.path

    @cached_property
    def _generate_ast(self):
        settings, ast = vy_ast.parse_to_ast_with_settings(
            self.source_code,
            self.source_id,
            module_path=str(self.contract_path),
            resolved_path=str(self.file_input.resolved_path),
        )

<<<<<<< HEAD
        # validate the compiler settings
        # XXX: this is a bit ugly, clean up later
        if settings.evm_version is not None:
            if (
                self.settings.evm_version is not None
                and self.settings.evm_version != settings.evm_version
            ):
                raise StructureException(
                    f"compiler settings indicate evm version {self.settings.evm_version}, "
                    f"but source pragma indicates {settings.evm_version}."
                )

            self.settings.evm_version = settings.evm_version

        if settings.optimize is not None:
            if self.settings.optimize is not None and self.settings.optimize != settings.optimize:
                raise StructureException(
                    f"compiler options indicate optimization mode {self.settings.optimize}, "
                    f"but source pragma indicates {settings.optimize}."
                )
            self.settings.optimize = settings.optimize

        if settings.experimental_codegen is not None:
            if (
                self.settings.experimental_codegen is not None
                and self.settings.experimental_codegen != settings.experimental_codegen
            ):
                raise StructureException(
                    f"compiler options indicate experimental codegen mode "
                    f"{self.settings.experimental_codegen}, "
                    f"but source pragma indicates {settings.experimental_codegen}."
                )
            self.settings.experimental_codegen = settings.experimental_codegen

        # ensure defaults
=======
        self.settings = _merge_settings(self.settings, settings)
>>>>>>> 3116e88c
        if self.settings.optimize is None:
            self.settings.optimize = OptimizationLevel.default()

        if self.settings.experimental_codegen is None:
            self.settings.experimental_codegen = False

        # note self.settings.compiler_version is erased here as it is
        # not used after pre-parsing
        return ast

    @cached_property
    def vyper_module(self):
        return self._generate_ast

    @cached_property
    def vyper_module_unfolded(self) -> vy_ast.Module:
        # This phase is intended to generate an AST for tooling use, and is not
        # used in the compilation process.

        return generate_unfolded_ast(self.vyper_module, self.input_bundle)

    @cached_property
    def _folded_module(self):
        return generate_folded_ast(
            self.vyper_module, self.input_bundle, self.storage_layout_override
        )

    @property
    def vyper_module_folded(self) -> vy_ast.Module:
        module, storage_layout = self._folded_module
        return module

    @property
    def storage_layout(self) -> StorageLayout:
        module, storage_layout = self._folded_module
        return storage_layout

    @property
    def global_ctx(self) -> ModuleT:
        return self.vyper_module_folded._metadata["type"]

    @cached_property
    def _ir_output(self):
        # fetch both deployment and runtime IR
        nodes = generate_ir_nodes(
            self.global_ctx, self.settings.optimize, self.settings.experimental_codegen
        )
        if self.settings.experimental_codegen:
<<<<<<< HEAD
            ir, ir_runtime = generate_ir(nodes[0])
            return [(ir, ir_runtime), (None, ir_runtime)]
=======
            return [generate_ir(nodes[0]), generate_ir(nodes[1])]
>>>>>>> 3116e88c
        else:
            return nodes

    @property
    def ir_nodes(self) -> IRnode:
        ir, ir_runtime = self._ir_output
        return ir

    @property
    def ir_runtime(self) -> IRnode:
        ir, ir_runtime = self._ir_output
        return ir_runtime

    @property
    def function_signatures(self) -> dict[str, ContractFunctionT]:
        # some metadata gets calculated during codegen, so
        # ensure codegen is run:
        _ = self._ir_output

        fs = self.vyper_module_folded.get_children(vy_ast.FunctionDef)
        return {f.name: f._metadata["func_type"] for f in fs}

    @cached_property
    def assembly(self) -> list:
        if self.settings.experimental_codegen:
            return generate_assembly_experimental(
                self.ir_nodes, self.settings.optimize  # type: ignore
            )
        else:
            return generate_assembly(self.ir_nodes, self.settings.optimize)

    @cached_property
    def assembly_runtime(self) -> list:
        if self.settings.experimental_codegen:
            return generate_assembly_experimental(
                self.ir_runtime, self.settings.optimize  # type: ignore
            )
        else:
            return generate_assembly(self.ir_runtime, self.settings.optimize)

    @cached_property
    def bytecode(self) -> bytes:
        insert_compiler_metadata = not self.no_bytecode_metadata
        return generate_bytecode(self.assembly, insert_compiler_metadata=insert_compiler_metadata)

    @cached_property
    def bytecode_runtime(self) -> bytes:
        return generate_bytecode(self.assembly_runtime, insert_compiler_metadata=False)

    @cached_property
    def blueprint_bytecode(self) -> bytes:
        blueprint_preamble = b"\xFE\x71\x00"  # ERC5202 preamble
        blueprint_bytecode = blueprint_preamble + self.bytecode

        # the length of the deployed code in bytes
        len_bytes = len(blueprint_bytecode).to_bytes(2, "big")
        deploy_bytecode = b"\x61" + len_bytes + b"\x3d\x81\x60\x0a\x3d\x39\xf3"

        return deploy_bytecode + blueprint_bytecode


# destructive -- mutates module in place!
def generate_unfolded_ast(vyper_module: vy_ast.Module, input_bundle: InputBundle) -> vy_ast.Module:
    vy_ast.validation.validate_literal_nodes(vyper_module)
    vy_ast.folding.replace_builtin_functions(vyper_module)

    with input_bundle.search_path(Path(vyper_module.resolved_path).parent):
        # note: validate_semantics does type inference on the AST
        validate_semantics(vyper_module, input_bundle)

    return vyper_module


def generate_folded_ast(
    vyper_module: vy_ast.Module,
    input_bundle: InputBundle,
    storage_layout_overrides: StorageLayout = None,
) -> Tuple[vy_ast.Module, StorageLayout]:
    """
    Perform constant folding operations on the Vyper AST.

    Arguments
    ---------
    vyper_module : vy_ast.Module
        Top-level Vyper AST node

    Returns
    -------
    vy_ast.Module
        Folded Vyper AST
    StorageLayout
        Layout of variables in storage
    """

    vy_ast.validation.validate_literal_nodes(vyper_module)

    vyper_module_folded = copy.deepcopy(vyper_module)
    vy_ast.folding.fold(vyper_module_folded)

    with input_bundle.search_path(Path(vyper_module.resolved_path).parent):
        validate_semantics(vyper_module_folded, input_bundle)

    symbol_tables = set_data_positions(vyper_module_folded, storage_layout_overrides)

    return vyper_module_folded, symbol_tables


def generate_ir_nodes(
    global_ctx: ModuleT, optimize: OptimizationLevel, experimental_codegen: bool
) -> tuple[IRnode, IRnode]:
    """
    Generate the intermediate representation (IR) from the contextualized AST.

    This phase also includes IR-level optimizations.

    This function returns three values: deployment bytecode, runtime bytecode
    and the function signatures of the contract

    Arguments
    ---------
    global_ctx: ModuleT
        Contextualized Vyper AST

    Returns
    -------
    (IRnode, IRnode)
        IR to generate deployment bytecode
        IR to generate runtime bytecode
    """
    with anchor_opt_level(optimize):
        ir_nodes, ir_runtime = module.generate_ir_for_module(global_ctx)
    if optimize != OptimizationLevel.NONE:
        ir_nodes = optimizer.optimize(ir_nodes)
        ir_runtime = optimizer.optimize(ir_runtime)
    return ir_nodes, ir_runtime


def generate_assembly(ir_nodes: IRnode, optimize: Optional[OptimizationLevel] = None) -> list:
    """
    Generate assembly instructions from IR.

    Arguments
    ---------
    ir_nodes : str
        Top-level IR nodes. Can be deployment or runtime IR.

    Returns
    -------
    list
        List of assembly instructions.
    """
    optimize = optimize or OptimizationLevel.default()
    assembly = compile_ir.compile_to_assembly(ir_nodes, optimize=optimize)

    if _find_nested_opcode(assembly, "DEBUG"):
        warnings.warn(
            "This code contains DEBUG opcodes! The DEBUG opcode will only work in "
            "a supported EVM! It will FAIL on all other nodes!"
        )
    return assembly


def _find_nested_opcode(assembly, key):
    if key in assembly:
        return True
    else:
        sublists = [sub for sub in assembly if isinstance(sub, list)]
        return any(_find_nested_opcode(x, key) for x in sublists)


def generate_bytecode(assembly: list, insert_compiler_metadata: bool) -> bytes:
    """
    Generate bytecode from assembly instructions.

    Arguments
    ---------
    assembly : list
        Assembly instructions. Can be deployment or runtime assembly.

    Returns
    -------
    bytes
        Final compiled bytecode.
    """
    return compile_ir.assembly_to_evm(assembly, insert_compiler_metadata=insert_compiler_metadata)[
        0
    ]<|MERGE_RESOLUTION|>--- conflicted
+++ resolved
@@ -136,45 +136,7 @@
             resolved_path=str(self.file_input.resolved_path),
         )
 
-<<<<<<< HEAD
-        # validate the compiler settings
-        # XXX: this is a bit ugly, clean up later
-        if settings.evm_version is not None:
-            if (
-                self.settings.evm_version is not None
-                and self.settings.evm_version != settings.evm_version
-            ):
-                raise StructureException(
-                    f"compiler settings indicate evm version {self.settings.evm_version}, "
-                    f"but source pragma indicates {settings.evm_version}."
-                )
-
-            self.settings.evm_version = settings.evm_version
-
-        if settings.optimize is not None:
-            if self.settings.optimize is not None and self.settings.optimize != settings.optimize:
-                raise StructureException(
-                    f"compiler options indicate optimization mode {self.settings.optimize}, "
-                    f"but source pragma indicates {settings.optimize}."
-                )
-            self.settings.optimize = settings.optimize
-
-        if settings.experimental_codegen is not None:
-            if (
-                self.settings.experimental_codegen is not None
-                and self.settings.experimental_codegen != settings.experimental_codegen
-            ):
-                raise StructureException(
-                    f"compiler options indicate experimental codegen mode "
-                    f"{self.settings.experimental_codegen}, "
-                    f"but source pragma indicates {settings.experimental_codegen}."
-                )
-            self.settings.experimental_codegen = settings.experimental_codegen
-
-        # ensure defaults
-=======
         self.settings = _merge_settings(self.settings, settings)
->>>>>>> 3116e88c
         if self.settings.optimize is None:
             self.settings.optimize = OptimizationLevel.default()
 
@@ -223,12 +185,8 @@
             self.global_ctx, self.settings.optimize, self.settings.experimental_codegen
         )
         if self.settings.experimental_codegen:
-<<<<<<< HEAD
             ir, ir_runtime = generate_ir(nodes[0])
             return [(ir, ir_runtime), (None, ir_runtime)]
-=======
-            return [generate_ir(nodes[0]), generate_ir(nodes[1])]
->>>>>>> 3116e88c
         else:
             return nodes
 
