--- conflicted
+++ resolved
@@ -85,19 +85,12 @@
                 self.valency = outs
                 if len(self.args) != ins:
                     raise Exception(
-<<<<<<< HEAD
-                        "Number of arguments mismatched: %r %r" % (
-                            self.value, self.args
-                        )
-=======
                         "Number of arguments mismatched: %r %r" % (self.value, self.args)
->>>>>>> 4a95f2c2
                     )
                 # We add 2 per stack height at push time and take it back
                 # at pop time; this makes `break` easier to handle
                 self.gas = gas + 2 * (outs - ins)
                 for arg in self.args:
-<<<<<<< HEAD
                     # pop and pass are used to push/pop values on the stack to be
                     # consumed for private functions, therefore we whitelist this as a zero valency
                     # allowed argument.
@@ -105,15 +98,8 @@
                     if arg.valency == 0 and arg.value not in zero_valency_whitelist:
                         raise Exception(
                             "Can't have a zerovalent argument to an "
-                            "opcode or a pseudo-opcode! %r: %r" % (
-                                    arg.value, arg
-                                )
-                            )
-=======
-                    # TODO: remove dead code.
-                    # if arg.valency == 0:
-                    #     raise Exception("Can't have a zerovalent argument to an opcode or a pseudo-opcode! %r: %r" % (arg.value, arg))  # noqa: E501
->>>>>>> 4a95f2c2
+                            "opcode or a pseudo-opcode! %r: %r" % (arg.value, arg)
+                        )
                     self.gas += arg.gas
                 # Dynamic gas cost: 8 gas for each byte of logging data
                 if self.value.upper()[0:3] == 'LOG' and isinstance(self.args[1].value, int):
