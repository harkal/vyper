--- conflicted
+++ resolved
@@ -162,12 +162,16 @@
         o = LLLnode.from_list('pass', typ=None, pos=pos)
         if self.stmt.value is not None:
             sub = Expr(self.stmt.value, self.context).lll_node
+
+            # Disallow assignment to None
             if isinstance(sub.typ, NullType):
                 raise InvalidLiteralException('Assignment to None is not allowed, use a default value or built-in `clear()`.', self.stmt)
+
             # If bytes[32] to bytes32 assignment rewrite sub as bytes32.
             if isinstance(sub.typ, ByteArrayType) and sub.typ.maxlen == 32 and isinstance(typ, BaseType) and typ.typ == 'bytes32':
                 bytez, bytez_length = string_to_bytes(self.stmt.value.s)
                 sub = LLLnode(bytes_to_int(bytez), typ=BaseType('bytes32'), pos=getpos(self.stmt))
+
             self._check_valid_assign(sub)
             self._check_same_variable_assign(sub)
             variable_loc = LLLnode.from_list(pos, typ=typ, location='memory', pos=getpos(self.stmt))
@@ -182,12 +186,11 @@
             raise StructureException("Assignment statement must have one target", self.stmt)
         self.context.set_in_assignment(True)
         sub = Expr(self.stmt.value, self.context).lll_node
-<<<<<<< HEAD
+
+        # Disallow assignment to None
         if isinstance(sub.typ, NullType):
             raise InvalidLiteralException('Assignment to None is not allowed, use a default value or built-in `clear()`.', self.stmt)
-=======
-
->>>>>>> 97ed5fec
+
         # Determine if it's an RLPList assignment.
         if isinstance(self.stmt.value, ast.Call) and getattr(self.stmt.value.func, 'id', '') is 'RLPList':
             pos = self.context.new_variable(self.stmt.targets[0].id, sub.typ)
