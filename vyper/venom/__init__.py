# maybe rename this `main.py` or `venom.py`
# (can have an `__init__.py` which exposes the API).

from typing import Any, Optional

from vyper.codegen.ir_node import IRnode
from vyper.compiler.settings import OptimizationLevel
from vyper.venom.analysis import DFG, calculate_cfg, calculate_liveness
from vyper.venom.bb_optimizer import (
    ir_pass_optimize_empty_blocks,
    ir_pass_optimize_unused_variables,
    ir_pass_remove_unreachable_blocks,
)
from vyper.venom.dominators import DominatorTree
from vyper.venom.function import IRFunction
from vyper.venom.ir_node_to_venom import ir_node_to_venom
from vyper.venom.passes.constant_propagation import ir_pass_constant_propagation
from vyper.venom.passes.dft import DFTPass
from vyper.venom.passes.make_ssa import MakeSSA
from vyper.venom.passes.mem2stack import Mem2Stack
from vyper.venom.passes.normalization import NormalizationPass
from vyper.venom.passes.simplify_cfg import SimplifyCFGPass
from vyper.venom.venom_to_assembly import VenomCompiler

DEFAULT_OPT_LEVEL = OptimizationLevel.default()


def generate_assembly_experimental(
    runtime_code: IRFunction,
    deploy_code: Optional[IRFunction] = None,
    optimize: OptimizationLevel = DEFAULT_OPT_LEVEL,
) -> list[str]:
    # note: VenomCompiler is sensitive to the order of these!
    if deploy_code is not None:
        functions = [deploy_code, runtime_code]
    else:
        functions = [runtime_code]

    compiler = VenomCompiler(functions)
    return compiler.generate_evm(optimize == OptimizationLevel.NONE)


def _run_passes(ctx: IRFunction, optimize: OptimizationLevel) -> None:
    # Run passes on Venom IR
    # TODO: Add support for optimization levels

    ir_pass_optimize_empty_blocks(ctx)
    ir_pass_remove_unreachable_blocks(ctx)

    internals = [
        bb
        for bb in ctx.basic_blocks
        if bb.label.value.startswith("internal") and len(bb.cfg_in) == 0
    ]

    SimplifyCFGPass().run_pass(ctx, ctx.basic_blocks[0])
    for entry in internals:
        SimplifyCFGPass().run_pass(ctx, entry)

<<<<<<< HEAD
    Mem2Stack.run_pass(ctx, ctx.basic_blocks[0])
    for entry in internals:
        Mem2Stack.run_pass(ctx, entry)

    MakeSSA.run_pass(ctx, ctx.basic_blocks[0])
=======
    make_ssa_pass = MakeSSA()
    make_ssa_pass.run_pass(ctx, ctx.basic_blocks[0])
>>>>>>> 6fb76e29
    for entry in internals:
        make_ssa_pass.run_pass(ctx, entry)

    while True:
        changes = 0

        changes += ir_pass_optimize_empty_blocks(ctx)
        changes += ir_pass_remove_unreachable_blocks(ctx)

        calculate_liveness(ctx)

        changes += ir_pass_optimize_unused_variables(ctx)

        calculate_cfg(ctx)
        calculate_liveness(ctx)

        changes += DFTPass().run_pass(ctx)

        calculate_cfg(ctx)
        calculate_liveness(ctx)

        if changes == 0:
            break


def generate_ir(ir: IRnode, optimize: OptimizationLevel) -> IRFunction:
    # Convert "old" IR to "new" IR
    ctx = ir_node_to_venom(ir)
    _run_passes(ctx, optimize)

    return ctx<|MERGE_RESOLUTION|>--- conflicted
+++ resolved
@@ -57,16 +57,12 @@
     for entry in internals:
         SimplifyCFGPass().run_pass(ctx, entry)
 
-<<<<<<< HEAD
-    Mem2Stack.run_pass(ctx, ctx.basic_blocks[0])
+    Mem2Stack().run_pass(ctx, ctx.basic_blocks[0])
     for entry in internals:
-        Mem2Stack.run_pass(ctx, entry)
+        Mem2Stack().run_pass(ctx, entry)
 
-    MakeSSA.run_pass(ctx, ctx.basic_blocks[0])
-=======
     make_ssa_pass = MakeSSA()
     make_ssa_pass.run_pass(ctx, ctx.basic_blocks[0])
->>>>>>> 6fb76e29
     for entry in internals:
         make_ssa_pass.run_pass(ctx, entry)
 
