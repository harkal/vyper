--- conflicted
+++ resolved
@@ -22,11 +22,6 @@
     CSE,
     SCCP,
     AlgebraicOptimizationPass,
-<<<<<<< HEAD
-    AssertEliminationPass,
-    AssignElimination,
-=======
->>>>>>> 9baa6128
     BranchOptimizationPass,
     DeadStoreElimination,
     FunctionInlinerPass,
@@ -67,45 +62,6 @@
     return compiler.generate_evm_assembly(optimize == OptimizationLevel.NONE)
 
 
-<<<<<<< HEAD
-def _run_passes(fn: IRFunction, optimize: OptimizationLevel, ac: IRAnalysesCache) -> None:
-    # Run passes on Venom IR
-    # TODO: Add support for optimization levels
-
-    FloatAllocas(ac, fn).run_pass()
-
-    SimplifyCFGPass(ac, fn).run_pass()
-
-    MakeSSA(ac, fn).run_pass()
-    PhiEliminationPass(ac, fn).run_pass()
-
-    # run constant folding before mem2var to reduce some pointer arithmetic
-    AlgebraicOptimizationPass(ac, fn).run_pass()
-    SCCP(ac, fn, remove_allocas=False).run_pass()
-    SimplifyCFGPass(ac, fn).run_pass()
-
-    AssignElimination(ac, fn).run_pass()
-    Mem2Var(ac, fn).run_pass()
-    MakeSSA(ac, fn).run_pass()
-    PhiEliminationPass(ac, fn).run_pass()
-    SCCP(ac, fn).run_pass()
-
-    SimplifyCFGPass(ac, fn).run_pass()
-    AssignElimination(ac, fn).run_pass()
-    AlgebraicOptimizationPass(ac, fn).run_pass()
-    AssertEliminationPass(ac, fn).run_pass()
-
-    LoadElimination(ac, fn).run_pass()
-    PhiEliminationPass(ac, fn).run_pass()
-    AssignElimination(ac, fn).run_pass()
-
-    SCCP(ac, fn).run_pass()
-    AssignElimination(ac, fn).run_pass()
-    RevertToAssert(ac, fn).run_pass()
-
-    SimplifyCFGPass(ac, fn).run_pass()
-    RemoveUnusedVariablesPass(ac, fn).run_pass()
-=======
 # Mapping of pass classes to their disable flag names
 # Passes not in this map are considered essential and always run
 PASS_FLAG_MAP = {
@@ -119,7 +75,6 @@
     CSE: "disable_cse",
     SimplifyCFGPass: "disable_simplify_cfg",
 }
->>>>>>> 9baa6128
 
 
 def _run_passes(fn: IRFunction, flags: VenomOptimizationFlags, ac: IRAnalysesCache) -> None:
