# maybe rename this `main.py` or `venom.py`
# (can have an `__init__.py` which exposes the API).

from typing import Optional

from vyper.codegen.ir_node import IRnode
from vyper.compiler.settings import OptimizationLevel, Settings
from vyper.evm.address_space import MEMORY, STORAGE, TRANSIENT
from vyper.exceptions import CompilerPanic
from vyper.ir.compile_ir import AssemblyInstruction
from vyper.venom.analysis import MemSSA
from vyper.venom.analysis.analysis import IRAnalysesCache
<<<<<<< HEAD
from vyper.venom.basicblock import IRVariable
=======
from vyper.venom.basicblock import IRLabel, IRLiteral
>>>>>>> 2a563083
from vyper.venom.context import IRContext
from vyper.venom.function import IRFunction
from vyper.venom.ir_node_to_venom import ir_node_to_venom
from vyper.venom.passes import (
    CSE,
    SCCP,
    AlgebraicOptimizationPass,
<<<<<<< HEAD
    AllocaElimination,
=======
    AssignElimination,
>>>>>>> 2a563083
    BranchOptimizationPass,
    CFGNormalization,
    DFTPass,
    FloatAllocas,
    FunctionInlinerPass,
    LoadElimination,
    LowerDloadPass,
    MakeSSA,
    Mem2Var,
    MemMergePass,
    PhiEliminationPass,
    ReduceLiteralsCodesize,
    RemoveUnusedVariablesPass,
    RevertToAssert,
    SimplifyCFGPass,
<<<<<<< HEAD
    Stack2Mem,
    StoreElimination,
    StoreExpansionPass,
=======
    SingleUseExpansion,
>>>>>>> 2a563083
)
from vyper.venom.passes.dead_store_elimination import DeadStoreElimination
from vyper.venom.venom_to_assembly import VenomCompiler

DEFAULT_OPT_LEVEL = OptimizationLevel.default()


def generate_assembly_experimental(
    venom_ctx: IRContext, optimize: OptimizationLevel = DEFAULT_OPT_LEVEL
) -> list[AssemblyInstruction]:
    compiler = VenomCompiler(venom_ctx)
    return compiler.generate_evm_assembly(optimize == OptimizationLevel.NONE)


def _run_passes(fn: IRFunction, optimize: OptimizationLevel, ac: IRAnalysesCache) -> None:
    # Run passes on Venom IR
    # TODO: Add support for optimization levels

    FloatAllocas(ac, fn).run_pass()

    SimplifyCFGPass(ac, fn).run_pass()
<<<<<<< HEAD
    AllocaElimination(ac, fn).run_pass()
=======

>>>>>>> 2a563083
    MakeSSA(ac, fn).run_pass()
    PhiEliminationPass(ac, fn).run_pass()

    # run constant folding before mem2var to reduce some pointer arithmetic
    AlgebraicOptimizationPass(ac, fn).run_pass()
    SCCP(ac, fn, remove_allocas=False).run_pass()
    SimplifyCFGPass(ac, fn).run_pass()

    AssignElimination(ac, fn).run_pass()
    Mem2Var(ac, fn).run_pass()
    MakeSSA(ac, fn).run_pass()
    PhiEliminationPass(ac, fn).run_pass()
    SCCP(ac, fn).run_pass()

    SimplifyCFGPass(ac, fn).run_pass()
    AssignElimination(ac, fn).run_pass()
    AlgebraicOptimizationPass(ac, fn).run_pass()

    LoadElimination(ac, fn).run_pass()

    SCCP(ac, fn).run_pass()
    AssignElimination(ac, fn).run_pass()
    RevertToAssert(ac, fn).run_pass()

    SimplifyCFGPass(ac, fn).run_pass()
    MemMergePass(ac, fn).run_pass()
    RemoveUnusedVariablesPass(ac, fn).run_pass()

    DeadStoreElimination(ac, fn).run_pass(addr_space=MEMORY)
    DeadStoreElimination(ac, fn).run_pass(addr_space=STORAGE)
    DeadStoreElimination(ac, fn).run_pass(addr_space=TRANSIENT)
    LowerDloadPass(ac, fn).run_pass()

    BranchOptimizationPass(ac, fn).run_pass()

    AlgebraicOptimizationPass(ac, fn).run_pass()

    # This improves the performance of cse
    RemoveUnusedVariablesPass(ac, fn).run_pass()

    PhiEliminationPass(ac, fn).run_pass()
    AssignElimination(ac, fn).run_pass()
    CSE(ac, fn).run_pass()

    AssignElimination(ac, fn).run_pass()
    RemoveUnusedVariablesPass(ac, fn).run_pass()
    SingleUseExpansion(ac, fn).run_pass()

    if optimize == OptimizationLevel.CODESIZE:
        ReduceLiteralsCodesize(ac, fn).run_pass()

    DFTPass(ac, fn).run_pass()
    #Stack2Mem(ac, fn).run_pass()

    CFGNormalization(ac, fn).run_pass()


def _run_global_passes(ctx: IRContext, optimize: OptimizationLevel, ir_analyses: dict) -> None:
    FunctionInlinerPass(ir_analyses, ctx, optimize).run_pass()


def run_passes_on(ctx: IRContext, optimize: OptimizationLevel) -> None:
    ir_analyses = {}
    for fn in ctx.functions.values():
        ir_analyses[fn] = IRAnalysesCache(fn)

    _run_global_passes(ctx, optimize, ir_analyses)

    ir_analyses = {}
    for fn in ctx.functions.values():
        ir_analyses[fn] = IRAnalysesCache(fn)

    for fn in ctx.functions.values():
        _run_passes(fn, optimize, ir_analyses[fn])


def generate_venom(
    ir: IRnode,
    settings: Settings,
    constants: dict[str, int] = None,
    data_sections: dict[str, bytes] = None,
) -> IRContext:
    # Convert "old" IR to "new" IR
    constants = constants or {}
    starting_symbols = {k: IRLiteral(v) for k, v in constants.items()}
    ctx = ir_node_to_venom(ir, starting_symbols)

    data_sections = data_sections or {}
    for section_name, data in data_sections.items():
        ctx.append_data_section(IRLabel(section_name))
        ctx.append_data_item(data)

    for constname, value in constants.items():
        ctx.add_constant(constname, value)

    optimize = settings.optimize
    assert optimize is not None  # help mypy
    run_passes_on(ctx, optimize)

    return ctx<|MERGE_RESOLUTION|>--- conflicted
+++ resolved
@@ -10,11 +10,7 @@
 from vyper.ir.compile_ir import AssemblyInstruction
 from vyper.venom.analysis import MemSSA
 from vyper.venom.analysis.analysis import IRAnalysesCache
-<<<<<<< HEAD
-from vyper.venom.basicblock import IRVariable
-=======
 from vyper.venom.basicblock import IRLabel, IRLiteral
->>>>>>> 2a563083
 from vyper.venom.context import IRContext
 from vyper.venom.function import IRFunction
 from vyper.venom.ir_node_to_venom import ir_node_to_venom
@@ -22,11 +18,8 @@
     CSE,
     SCCP,
     AlgebraicOptimizationPass,
-<<<<<<< HEAD
     AllocaElimination,
-=======
     AssignElimination,
->>>>>>> 2a563083
     BranchOptimizationPass,
     CFGNormalization,
     DFTPass,
@@ -42,13 +35,8 @@
     RemoveUnusedVariablesPass,
     RevertToAssert,
     SimplifyCFGPass,
-<<<<<<< HEAD
     Stack2Mem,
-    StoreElimination,
-    StoreExpansionPass,
-=======
     SingleUseExpansion,
->>>>>>> 2a563083
 )
 from vyper.venom.passes.dead_store_elimination import DeadStoreElimination
 from vyper.venom.venom_to_assembly import VenomCompiler
@@ -70,11 +58,7 @@
     FloatAllocas(ac, fn).run_pass()
 
     SimplifyCFGPass(ac, fn).run_pass()
-<<<<<<< HEAD
     AllocaElimination(ac, fn).run_pass()
-=======
-
->>>>>>> 2a563083
     MakeSSA(ac, fn).run_pass()
     PhiEliminationPass(ac, fn).run_pass()
 
