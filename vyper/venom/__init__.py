--- conflicted
+++ resolved
@@ -115,6 +115,8 @@
         AssignElimination,
         AlgebraicOptimizationPass,
         LoadElimination,
+        PhiEliminationPass,
+        AssignElimination,
         SCCP,
         AssignElimination,
         RevertToAssert,
@@ -154,6 +156,8 @@
         AssignElimination,
         AlgebraicOptimizationPass,
         LoadElimination,
+        PhiEliminationPass,
+        AssignElimination,
         SCCP,
         AssignElimination,
         RevertToAssert,
@@ -193,6 +197,8 @@
         AssignElimination,
         AlgebraicOptimizationPass,
         LoadElimination,
+        PhiEliminationPass,
+        AssignElimination,
         SCCP,
         AssignElimination,
         RevertToAssert,
@@ -235,57 +241,9 @@
     venom_ctx: IRContext, optimize: OptimizationLevel = DEFAULT_OPT_LEVEL
 ) -> list[AssemblyInstruction]:
     compiler = VenomCompiler(venom_ctx)
-<<<<<<< HEAD
     return compiler.generate_evm_assembly(
         optimize in (OptimizationLevel.NONE, OptimizationLevel.O0)
     )
-=======
-    return compiler.generate_evm_assembly(optimize == OptimizationLevel.NONE)
-
-
-def _run_passes(fn: IRFunction, optimize: OptimizationLevel, ac: IRAnalysesCache) -> None:
-    # Run passes on Venom IR
-    # TODO: Add support for optimization levels
-
-    FloatAllocas(ac, fn).run_pass()
-
-    SimplifyCFGPass(ac, fn).run_pass()
-
-    MakeSSA(ac, fn).run_pass()
-    PhiEliminationPass(ac, fn).run_pass()
-
-    # run constant folding before mem2var to reduce some pointer arithmetic
-    AlgebraicOptimizationPass(ac, fn).run_pass()
-    SCCP(ac, fn, remove_allocas=False).run_pass()
-    SimplifyCFGPass(ac, fn).run_pass()
-
-    AssignElimination(ac, fn).run_pass()
-    Mem2Var(ac, fn).run_pass()
-    MakeSSA(ac, fn).run_pass()
-    PhiEliminationPass(ac, fn).run_pass()
-    SCCP(ac, fn).run_pass()
-
-    SimplifyCFGPass(ac, fn).run_pass()
-    AssignElimination(ac, fn).run_pass()
-    AlgebraicOptimizationPass(ac, fn).run_pass()
-
-    LoadElimination(ac, fn).run_pass()
-    PhiEliminationPass(ac, fn).run_pass()
-    AssignElimination(ac, fn).run_pass()
-
-    SCCP(ac, fn).run_pass()
-    AssignElimination(ac, fn).run_pass()
-    RevertToAssert(ac, fn).run_pass()
-
-    SimplifyCFGPass(ac, fn).run_pass()
-    MemMergePass(ac, fn).run_pass()
-    RemoveUnusedVariablesPass(ac, fn).run_pass()
-
-    DeadStoreElimination(ac, fn).run_pass(addr_space=MEMORY)
-    DeadStoreElimination(ac, fn).run_pass(addr_space=STORAGE)
-    DeadStoreElimination(ac, fn).run_pass(addr_space=TRANSIENT)
-    LowerDloadPass(ac, fn).run_pass()
->>>>>>> 8bcfa6ab
 
 
 # Mapping of pass names to their disable flag names
