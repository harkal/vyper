--- conflicted
+++ resolved
@@ -3,54 +3,25 @@
 
 from typing import Any, Dict, List
 
+from optimization_levels.O2 import PASSES_O2
+from optimization_levels.O3 import PASSES_O3
+from optimization_levels.Os import PASSES_Os
+from optimization_levels.types import PassConfig
+from vyper.venom.memory_location import fix_mem_loc
 from vyper.codegen.ir_node import IRnode
-<<<<<<< HEAD
-from vyper.compiler.settings import OptimizationLevel, Settings, VenomOptimizationFlags
-from vyper.ir.compile_ir import AssemblyInstruction
-=======
 from vyper.compiler.settings import OptimizationLevel, Settings
 from vyper.evm.address_space import MEMORY, STORAGE, TRANSIENT
+from vyper.exceptions import CompilerPanic
 from vyper.ir.compile_ir import AssemblyInstruction
-from vyper.venom.analysis import FCGAnalysis
->>>>>>> bbeb52aa
+from vyper.venom.analysis import MemSSA
 from vyper.venom.analysis.analysis import IRAnalysesCache
 from vyper.venom.basicblock import IRAbstractMemLoc, IRLabel, IRLiteral
 from vyper.venom.check_venom import check_calling_convention
 from vyper.venom.context import IRContext
 from vyper.venom.function import IRFunction
 from vyper.venom.ir_node_to_venom import ir_node_to_venom
-<<<<<<< HEAD
-from vyper.venom.optimization_levels import PASSES_O2, PASSES_O3, PASSES_Os
-from vyper.venom.optimization_levels.types import PassConfig
 from vyper.venom.passes import FunctionInlinerPass
-=======
-from vyper.venom.memory_location import fix_mem_loc
-from vyper.venom.passes import (
-    CSE,
-    SCCP,
-    AlgebraicOptimizationPass,
-    AssignElimination,
-    BranchOptimizationPass,
-    CFGNormalization,
-    ConcretizeMemLocPass,
-    DFTPass,
-    FixCalloca,
-    FloatAllocas,
-    FunctionInlinerPass,
-    LoadElimination,
-    LowerDloadPass,
-    MakeSSA,
-    Mem2Var,
-    MemMergePass,
-    PhiEliminationPass,
-    ReduceLiteralsCodesize,
-    RemoveUnusedVariablesPass,
-    RevertToAssert,
-    SimplifyCFGPass,
-    SingleUseExpansion,
-)
 from vyper.venom.passes.dead_store_elimination import DeadStoreElimination
->>>>>>> bbeb52aa
 from vyper.venom.venom_to_assembly import VenomCompiler
 
 DEFAULT_OPT_LEVEL = OptimizationLevel.default()
@@ -79,66 +50,8 @@
     venom_ctx: IRContext, optimize: OptimizationLevel = DEFAULT_OPT_LEVEL
 ) -> list[AssemblyInstruction]:
     compiler = VenomCompiler(venom_ctx)
-<<<<<<< HEAD
     return compiler.generate_evm_assembly(False)
 
-=======
-    return compiler.generate_evm_assembly(optimize == OptimizationLevel.NONE)
-
-
-def _run_passes(fn: IRFunction, optimize: OptimizationLevel, ac: IRAnalysesCache) -> None:
-    # Run passes on Venom IR
-    # TODO: Add support for optimization levels
-
-    FloatAllocas(ac, fn).run_pass()
-
-    SimplifyCFGPass(ac, fn).run_pass()
-
-    MakeSSA(ac, fn).run_pass()
-    PhiEliminationPass(ac, fn).run_pass()
-
-    # run constant folding before mem2var to reduce some pointer arithmetic
-    AlgebraicOptimizationPass(ac, fn).run_pass()
-    SCCP(ac, fn, remove_allocas=False).run_pass()
-    SimplifyCFGPass(ac, fn).run_pass()
-
-    AssignElimination(ac, fn).run_pass()
-    Mem2Var(ac, fn).run_pass()
-    MakeSSA(ac, fn).run_pass()
-    PhiEliminationPass(ac, fn).run_pass()
-    SCCP(ac, fn).run_pass()
-
-    SimplifyCFGPass(ac, fn).run_pass()
-    AssignElimination(ac, fn).run_pass()
-    AlgebraicOptimizationPass(ac, fn).run_pass()
-
-    LoadElimination(ac, fn).run_pass()
-    PhiEliminationPass(ac, fn).run_pass()
-    AssignElimination(ac, fn).run_pass()
-
-    SCCP(ac, fn).run_pass()
-    AssignElimination(ac, fn).run_pass()
-    RevertToAssert(ac, fn).run_pass()
-
-    SimplifyCFGPass(ac, fn).run_pass()
-    RemoveUnusedVariablesPass(ac, fn).run_pass()
-
-    DeadStoreElimination(ac, fn).run_pass(addr_space=MEMORY)
-    DeadStoreElimination(ac, fn).run_pass(addr_space=STORAGE)
-    DeadStoreElimination(ac, fn).run_pass(addr_space=TRANSIENT)
-
-    AssignElimination(ac, fn).run_pass()
-    RemoveUnusedVariablesPass(ac, fn).run_pass()
-    ConcretizeMemLocPass(ac, fn).run_pass()
-    SCCP(ac, fn).run_pass()
-    SimplifyCFGPass(ac, fn).run_pass()
-
-    # run memmerge before LowerDload
-    MemMergePass(ac, fn).run_pass()
-    LowerDloadPass(ac, fn).run_pass()
-    RemoveUnusedVariablesPass(ac, fn).run_pass()
-    BranchOptimizationPass(ac, fn).run_pass()
->>>>>>> bbeb52aa
 
 # Mapping of pass names to their disable flag names
 # Passes not in this map are considered essential and always run
@@ -177,17 +90,12 @@
         pass_instance.run_pass(**kwargs)
 
 
-<<<<<<< HEAD
 def _run_global_passes(
     ctx: IRContext, flags: VenomOptimizationFlags, ir_analyses: dict[IRFunction, IRAnalysesCache]
 ) -> None:
-    if not flags.disable_inlining:
+    FixCalloca(ir_analyses, ctx).run_pass()
+    if not flags.disable_inlining:        
         FunctionInlinerPass(ir_analyses, ctx, flags).run_pass()
-=======
-def _run_global_passes(ctx: IRContext, optimize: OptimizationLevel, ir_analyses: dict) -> None:
-    FixCalloca(ir_analyses, ctx).run_pass()
-    FunctionInlinerPass(ir_analyses, ctx, optimize).run_pass()
->>>>>>> bbeb52aa
 
 
 def run_passes_on(ctx: IRContext, flags: VenomOptimizationFlags) -> None:
@@ -203,14 +111,10 @@
     for fn in ctx.functions.values():
         ir_analyses[fn] = IRAnalysesCache(fn)
 
-<<<<<<< HEAD
-    for fn in ctx.functions.values():
-        _run_passes(fn, flags, ir_analyses[fn])
-=======
     assert ctx.entry_function is not None
     fcg = ir_analyses[ctx.entry_function].force_analysis(FCGAnalysis)
 
-    _run_fn_passes(ctx, fcg, ctx.entry_function, optimize, ir_analyses)
+    _run_fn_passes(ctx, fcg, ctx.entry_function, flags, ir_analyses)
 
 
 def _run_fn_passes(
@@ -225,7 +129,7 @@
     ctx: IRContext,
     fcg: FCGAnalysis,
     fn: IRFunction,
-    optimize: OptimizationLevel,
+    flags: VenomOptimizationFlags,
     ir_analyses: dict,
     visited: set,
 ):
@@ -233,10 +137,9 @@
         return
     visited.add(fn)
     for next_fn in fcg.get_callees(fn):
-        _run_fn_passes_r(ctx, fcg, next_fn, optimize, ir_analyses, visited)
+        _run_fn_passes_r(ctx, fcg, next_fn, flags, ir_analyses, visited)
 
-    _run_passes(fn, optimize, ir_analyses[fn])
->>>>>>> bbeb52aa
+    _run_passes(fn, flags, ir_analyses[fn])
 
 
 def generate_venom(
