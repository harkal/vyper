--- conflicted
+++ resolved
@@ -1,7 +1,3 @@
-<<<<<<< HEAD
-import itertools
-=======
->>>>>>> c3b4dc70
 from typing import Optional
 
 from vyper.exceptions import CompilerPanic
