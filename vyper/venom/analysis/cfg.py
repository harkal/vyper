--- conflicted
+++ resolved
@@ -23,13 +23,7 @@
             bb.is_reachable = False
 
         for bb in fn.get_basic_blocks():
-<<<<<<< HEAD
-            assert len(bb.instructions) > 0, "Basic block should not be empty"
-            last_inst = bb.instructions[-1]
-            assert last_inst.is_bb_terminator, "Last instruction should be a terminator"
-=======
             assert bb.is_terminated
->>>>>>> 48cb39be
 
             term = bb.instructions[-1]
             if term.opcode in CFG_ALTERING_INSTRUCTIONS:
