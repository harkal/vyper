from typing import TYPE_CHECKING, Any, Generator, Iterator, Optional, Union

from vyper.utils import OrderedSet

# instructions which can terminate a basic block
BB_TERMINATORS = frozenset(["jmp", "djmp", "jnz", "ret", "return", "revert", "stop", "exit"])

VOLATILE_INSTRUCTIONS = frozenset(
    [
        "param",
        "call",
        "staticcall",
        "delegatecall",
        "invoke",
        "sload",
        "sstore",
        "iload",
        "istore",
        "tload",
        "tstore",
        "assert",
        "assert_unreachable",
        "mstore",
        "mload",
        "calldatacopy",
        "mcopy",
        "extcodecopy",
        "returndatacopy",
        "codecopy",
        "dloadbytes",
        "dload",
        "return",
        "ret",
        "jmp",
        "jnz",
    ]
)

NO_OUTPUT_INSTRUCTIONS = frozenset(
    [
        "mstore",
        "sstore",
        "dstore",
        "istore",
        "dloadbytes",
        "calldatacopy",
        "mcopy",
        "returndatacopy",
        "codecopy",
        "extcodecopy",
        "return",
        "ret",
        "revert",
        "assert",
        "assert_unreachable",
        "selfdestruct",
        "stop",
        "invalid",
        "invoke",
        "jmp",
        "djmp",
        "jnz",
        "log",
        "exit",
    ]
)

CFG_ALTERING_INSTRUCTIONS = frozenset(["jmp", "djmp", "jnz"])

if TYPE_CHECKING:
    from vyper.venom.function import IRFunction


class IRDebugInfo:
    """
    IRDebugInfo represents debug information in IR, used to annotate IR
    instructions with source code information when printing IR.
    """

    line_no: int
    src: str

    def __init__(self, line_no: int, src: str) -> None:
        self.line_no = line_no
        self.src = src

    def __repr__(self) -> str:
        src = self.src if self.src else ""
        return f"\t# line {self.line_no}: {src}".expandtabs(20)


class IROperand:
    """
    IROperand represents an IR operand. An operand is anything that can be
    operated by instructions. It can be a literal, a variable, or a label.
    """

    value: Any

    @property
    def name(self) -> str:
        return self.value

    def __hash__(self) -> int:
        return hash(self.value)

    def __eq__(self, other) -> bool:
        if not isinstance(other, type(self)):
            return False
        return self.value == other.value

    def __repr__(self) -> str:
        return str(self.value)


class IRLiteral(IROperand):
    """
    IRLiteral represents a literal in IR
    """

    value: int

    def __init__(self, value: int) -> None:
        assert isinstance(value, int), "value must be an int"
        self.value = value


class IRVariable(IROperand):
    """
    IRVariable represents a variable in IR. A variable is a string that starts with a %.
    """

    value: str

    def __init__(self, value: str, version: Optional[str | int] = None) -> None:
        assert isinstance(value, str)
        assert ":" not in value, "Variable name cannot contain ':'"
        if version:
            assert isinstance(value, str) or isinstance(value, int), "value must be an str or int"
            value = f"{value}:{version}"
        if value[0] != "%":
            value = f"%{value}"
        self.value = value

    @property
    def name(self) -> str:
        return self.value.split(":")[0]

    @property
    def version(self) -> int:
        if ":" not in self.value:
            return 0
        return int(self.value.split(":")[1])

<<<<<<< HEAD
    def __hash__(self) -> int:
        return self.value.__hash__()

    def __eq__(self, v: object) -> bool:
        return self.value == v.value # type: ignore

    def __repr__(self) -> str:
        return self.value

=======
>>>>>>> ea34e4df

class IRLabel(IROperand):
    """
    IRLabel represents a label in IR. A label is a string that starts with a %.
    """

    # is_symbol is used to indicate if the label came from upstream
    # (like a function name, try to preserve it in optimization passes)
    is_symbol: bool = False
    value: str

    def __init__(self, value: str, is_symbol: bool = False) -> None:
        assert isinstance(value, str), "value must be an str"
        self.value = value
        self.is_symbol = is_symbol


def is_literal(op: IROperand) -> bool:
    return isinstance(op, IRLiteral)


def is_variable(op: IROperand) -> bool:
    return isinstance(op, IRVariable)


def is_label(op: IROperand) -> bool:
    return isinstance(op, IRLabel)


def is_operand(op: IROperand) -> bool:
    return isinstance(op, IROperand)


class IRInstruction:
    """
    IRInstruction represents an instruction in IR. Each instruction has an opcode,
    operands, and return value. For example, the following IR instruction:
        %1 = add %0, 1
    has opcode "add", operands ["%0", "1"], and return value "%1".

    Convention: the rightmost value is the top of the stack.
    """

    opcode: str
    operands: list[IROperand]
    output: Optional[IROperand]
    # set of live variables at this instruction
    liveness: OrderedSet[IRVariable]
    dup_requirements: OrderedSet[IRVariable]
    parent: Optional["IRBasicBlock"]
    fence_id: int
    annotation: Optional[str]
    ast_source: Optional[int]
    error_msg: Optional[str]

    def __init__(
        self,
        opcode: str,
        operands: list[IROperand] | Iterator[IROperand],
        output: Optional[IROperand] = None,
    ):
        assert isinstance(opcode, str), "opcode must be an str"
        assert isinstance(operands, list | Iterator), "operands must be a list"
        self.opcode = opcode
        self.operands = list(operands)  # in case we get an iterator
        self.output = output
        self.liveness = OrderedSet()
        self.dup_requirements = OrderedSet()
        self.parent = None
        self.fence_id = -1
        self.annotation = None
        self.ast_source = None
        self.error_msg = None

    @property
    def volatile(self) -> bool:
        return self.opcode in VOLATILE_INSTRUCTIONS

    def get_label_operands(self) -> list[IRLabel]:
        """
        Get all labels in instruction.
        """
        return [op for op in self.operands if isinstance(op, IRLabel)]

    def get_non_label_operands(self) -> list[IROperand]:
        """
        Get input operands for instruction which are not labels
        """
        return [op for op in self.operands if not isinstance(op, IRLabel)]

    def get_inputs(self) -> list[IRVariable]:
        """
        Get all input operands for instruction.
        """
        return [op for op in self.operands if isinstance(op, IRVariable)]

    def get_outputs(self) -> list[IROperand]:
        """
        Get the output item for an instruction.
        (Currently all instructions output at most one item, but write
        it as a list to be generic for the future)
        """
        return [self.output] if self.output else []

    def replace_operands(self, replacements: dict) -> None:
        """
        Update operands with replacements.
        replacements are represented using a dict: "key" is replaced by "value".
        """
        for i, operand in enumerate(self.operands):
            if operand in replacements:
                self.operands[i] = replacements[operand]

    def replace_label_operands(self, replacements: dict) -> None:
        """
        Update label operands with replacements.
        replacements are represented using a dict: "key" is replaced by "value".
        """
        replacements = {k.value: v for k, v in replacements.items()}
        for i, operand in enumerate(self.operands):
            if isinstance(operand, IRLabel) and operand.value in replacements:
                self.operands[i] = replacements[operand.value]

    @property
    def phi_operands(self) -> Generator[tuple[IRLabel, IRVariable], None, None]:
        """
        Get phi operands for instruction.
        """
        assert self.opcode == "phi", "instruction must be a phi"
        for i in range(0, len(self.operands), 2):
            label = self.operands[i]
            var = self.operands[i + 1]
            assert isinstance(label, IRLabel), "phi operand must be a label"
            assert isinstance(var, IRVariable), "phi operand must be a variable"
            yield label, var

    def __repr__(self) -> str:
        s = ""
        if self.output:
            s += f"{self.output} = "
        opcode = f"{self.opcode} " if self.opcode != "store" else ""
        s += opcode
        operands = self.operands
        if opcode not in ["jmp", "jnz", "invoke"]:
            operands = reversed(operands)  # type: ignore
        s += ", ".join(
            [(f"label %{op}" if isinstance(op, IRLabel) else str(op)) for op in operands]
        )

        if self.annotation:
            s += f" <{self.annotation}>"

        if self.liveness:
            return f"{s: <30} # {self.liveness}"

        return s


def _ir_operand_from_value(val: Any) -> IROperand:
    if is_operand(val):
        return val

    assert isinstance(val, int), val
    return IRLiteral(val)


class IRBasicBlock:
    """
    IRBasicBlock represents a basic block in IR. Each basic block has a label and
    a list of instructions, while belonging to a function.

    The following IR code:
        %1 = add %0, 1
        %2 = mul %1, 2
    is represented as:
        bb = IRBasicBlock("bb", function)
        r1 = bb.append_instruction("add", "%0", "1")
        r2 = bb.append_instruction("mul", r1, "2")

    The label of a basic block is used to refer to it from other basic blocks
    in order to branch to it.

    The parent of a basic block is the function it belongs to.

    The instructions of a basic block are executed sequentially, and the last
    instruction of a basic block is always a terminator instruction, which is
    used to branch to other basic blocks.
    """

    label: IRLabel
    parent: "IRFunction"
    instructions: list[IRInstruction]
    # basic blocks which can jump to this basic block
    cfg_in: OrderedSet["IRBasicBlock"]
    # basic blocks that point to us and are executable
    cfg_in_exec: OrderedSet["IRBasicBlock"]
    # basic blocks which this basic block can jump to
    cfg_out: OrderedSet["IRBasicBlock"]
    # stack items which this basic block produces
    out_vars: OrderedSet[IRVariable]

    reachable: OrderedSet["IRBasicBlock"]
    is_reachable: bool = False

    def __init__(self, label: IRLabel, parent: "IRFunction") -> None:
        assert isinstance(label, IRLabel), "label must be an IRLabel"
        self.label = label
        self.parent = parent
        self.instructions = []
        self.cfg_in = OrderedSet()
        self.cfg_out = OrderedSet()
        self.cfg_in_exec = OrderedSet()
        self.out_vars = OrderedSet()
        self.reachable = OrderedSet()
        self.is_reachable = False

    def add_cfg_in(self, bb: "IRBasicBlock") -> None:
        self.cfg_in.add(bb)

    def remove_cfg_in(self, bb: "IRBasicBlock") -> None:
        assert bb in self.cfg_in
        self.cfg_in.remove(bb)

    def add_cfg_out(self, bb: "IRBasicBlock") -> None:
        # malformed: jnz condition label1 label1
        # (we could handle but it makes a lot of code easier
        # if we have this assumption)
        self.cfg_out.add(bb)

    def remove_cfg_out(self, bb: "IRBasicBlock") -> None:
        assert bb in self.cfg_out
        self.cfg_out.remove(bb)

    def append_instruction(
        self, opcode: str, *args: Union[IROperand, int], ret: IRVariable = None
    ) -> Optional[IRVariable]:
        """
        Append an instruction to the basic block

        Returns the output variable if the instruction supports one
        """
        assert not self.is_terminated, self

        if ret is None:
            ret = self.parent.get_next_variable() if opcode not in NO_OUTPUT_INSTRUCTIONS else None

        # Wrap raw integers in IRLiterals
        inst_args = [_ir_operand_from_value(arg) for arg in args]

        inst = IRInstruction(opcode, inst_args, ret)
        inst.parent = self
        inst.ast_source = self.parent.ast_source
        inst.error_msg = self.parent.error_msg
        self.instructions.append(inst)
        return ret

    def append_invoke_instruction(
        self, args: list[IROperand | int], returns: bool
    ) -> Optional[IRVariable]:
        """
        Append an invoke to the basic block
        """
        assert not self.is_terminated, self
        ret = None
        if returns:
            ret = self.parent.get_next_variable()

        # Wrap raw integers in IRLiterals
        inst_args = [_ir_operand_from_value(arg) for arg in args]

        assert isinstance(inst_args[0], IRLabel), "Invoked non label"

        inst = IRInstruction("invoke", inst_args, ret)
        inst.parent = self
        inst.ast_source = self.parent.ast_source
        inst.error_msg = self.parent.error_msg
        self.instructions.append(inst)
        return ret

    def insert_instruction(self, instruction: IRInstruction, index: Optional[int] = None) -> None:
        assert isinstance(instruction, IRInstruction), "instruction must be an IRInstruction"

        if index is None:
            assert not self.is_terminated, self
            index = len(self.instructions)
        instruction.parent = self
        instruction.ast_source = self.parent.ast_source
        instruction.error_msg = self.parent.error_msg
        self.instructions.insert(index, instruction)

    def remove_instruction(self, instruction: IRInstruction) -> None:
        assert isinstance(instruction, IRInstruction), "instruction must be an IRInstruction"
        self.instructions.remove(instruction)

    def clear_instructions(self) -> None:
        self.instructions = []

    def replace_operands(self, replacements: dict) -> None:
        """
        Update operands with replacements.
        """
        for instruction in self.instructions:
            instruction.replace_operands(replacements)

    def get_assignments(self):
        """
        Get all assignments in basic block.
        """
        return [inst.output for inst in self.instructions if inst.output]

    def get_uses(self) -> dict[IRVariable, OrderedSet[IRInstruction]]:
        uses: dict[IRVariable, OrderedSet[IRInstruction]] = {}
        for inst in self.instructions:
            ops = inst.get_non_label_operands()
            for op in ops:
                if not isinstance(op, IRVariable):
                    continue
                if op not in uses:
                    uses[op] = OrderedSet()
                uses[op].add(inst)
        return uses

    @property
    def is_empty(self) -> bool:
        """
        Check if the basic block is empty, i.e. it has no instructions.
        """
        return len(self.instructions) == 0

    @property
    def is_terminated(self) -> bool:
        """
        Check if the basic block is terminal, i.e. the last instruction is a terminator.
        """
        # it's ok to return False here, since we use this to check
        # if we can/need to append instructions to the basic block.
        if len(self.instructions) == 0:
            return False
        return self.instructions[-1].opcode in BB_TERMINATORS

    @property
    def is_terminal(self) -> bool:
        """
        Check if the basic block is terminal.
        """
        return len(self.cfg_out) == 0

    @property
    def in_vars(self) -> OrderedSet[IRVariable]:
        for inst in self.instructions:
            if inst.opcode != "phi":
                return inst.liveness
        return OrderedSet()

    def copy(self):
        bb = IRBasicBlock(self.label, self.parent)
        bb.instructions = self.instructions.copy()
        bb.cfg_in = self.cfg_in.copy()
        bb.cfg_out = self.cfg_out.copy()
        bb.out_vars = self.out_vars.copy()
        return bb

    def __repr__(self) -> str:
        s = (
            f"{repr(self.label)}:  IN={[bb.label for bb in self.cfg_in]}"
            f" OUT={[bb.label for bb in self.cfg_out]} => {self.out_vars}\n"
        )
        for instruction in self.instructions:
            s += f"    {str(instruction).strip()}\n"
        return s<|MERGE_RESOLUTION|>--- conflicted
+++ resolved
@@ -152,18 +152,6 @@
             return 0
         return int(self.value.split(":")[1])
 
-<<<<<<< HEAD
-    def __hash__(self) -> int:
-        return self.value.__hash__()
-
-    def __eq__(self, v: object) -> bool:
-        return self.value == v.value # type: ignore
-
-    def __repr__(self) -> str:
-        return self.value
-
-=======
->>>>>>> ea34e4df
 
 class IRLabel(IROperand):
     """
