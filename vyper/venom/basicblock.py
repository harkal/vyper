from enum import Enum, auto
<<<<<<< HEAD
from functools import cached_property
=======
>>>>>>> c3b4dc70
from typing import TYPE_CHECKING, Any, Generator, Iterator, Optional, Union

from vyper.utils import OrderedSet

# instructions which can terminate a basic block
BB_TERMINATORS = frozenset(["jmp", "djmp", "jnz", "ret", "return", "revert", "stop", "exit"])

VOLATILE_INSTRUCTIONS = frozenset(
    [
        "param",
        "alloca",
        "call",
        "staticcall",
        "delegatecall",
        "invoke",
        "sload",
        "sstore",
        "iload",
        "istore",
        "tload",
        "tstore",
        "assert",
        "assert_unreachable",
        "mstore",
        "mload",
        "calldatacopy",
        "mcopy",
        "extcodecopy",
        "returndatacopy",
        "codecopy",
        "dloadbytes",
        "dload",
        "return",
        "ret",
        "jmp",
        "jnz",
    ]
)

NO_OUTPUT_INSTRUCTIONS = frozenset(
    [
        "mstore",
        "sstore",
        "dstore",
        "istore",
        "dloadbytes",
        "calldatacopy",
        "mcopy",
        "returndatacopy",
        "codecopy",
        "extcodecopy",
        "return",
        "ret",
        "revert",
        "assert",
        "assert_unreachable",
        "selfdestruct",
        "stop",
        "invalid",
        "invoke",
        "jmp",
        "djmp",
        "jnz",
        "log",
        "exit",
    ]
)

CFG_ALTERING_INSTRUCTIONS = frozenset(["jmp", "djmp", "jnz"])

if TYPE_CHECKING:
    from vyper.venom.function import IRFunction


class IRDebugInfo:
    """
    IRDebugInfo represents debug information in IR, used to annotate IR
    instructions with source code information when printing IR.
    """

    line_no: int
    src: str

    def __init__(self, line_no: int, src: str) -> None:
        self.line_no = line_no
        self.src = src

    def __repr__(self) -> str:
        src = self.src if self.src else ""
        return f"\t# line {self.line_no}: {src}".expandtabs(20)


class IROperand:
    """
    IROperand represents an operand in IR. An operand is anything that can
    be an argument to an IRInstruction
    """

    value: Any

    @property
    def name(self) -> str:
        return self.value


class IRValue(IROperand):
    """
    IRValue represents a value in IR. A value is anything that can be
    operated by non-control flow instructions. That is, IRValues can be
    IRVariables or IRLiterals.
    """

    pass


class IRLiteral(IRValue):
    """
    IRLiteral represents a literal in IR
    """

    value: int

    def __init__(self, value: int) -> None:
        assert isinstance(value, int), "value must be an int"
        self.value = value

    def __hash__(self) -> int:
        return self.value.__hash__()

    def __eq__(self, v: object) -> bool:
        return self.value == v

    def __repr__(self) -> str:
        return str(self.value)


class MemType(Enum):
    OPERAND_STACK = auto()
    MEMORY = auto()


class IRVariable(IRValue):
    """
    IRVariable represents a variable in IR. A variable is a string that starts with a %.
    """

    value: str
    offset: int = 0

    # some variables can be in memory for conversion from legacy IR to venom
    mem_type: MemType = MemType.OPERAND_STACK
    mem_addr: Optional[int] = None

    def __init__(
        self,
        value: str,
        mem_type: MemType = MemType.OPERAND_STACK,
        mem_addr: int = None,
        version: Optional[str | int] = None,
    ) -> None:
        assert isinstance(value, str)
        assert ":" not in value, "Variable name cannot contain ':'"
        if version:
            assert isinstance(value, str) or isinstance(value, int), "value must be an str or int"
            value = f"{value}:{version}"
        if value[0] != "%":
            value = f"%{value}"
        self.value = value
        self.offset = 0
        self.mem_type = mem_type
        self.mem_addr = mem_addr

    @property
    def name(self) -> str:
        return self.value.split(":")[0]

    @property
    def version(self) -> int:
        if ":" not in self.value:
            return 0
        return int(self.value.split(":")[1])

    def __hash__(self) -> int:
        return self.value.__hash__()

    def __eq__(self, v: object) -> bool:
        return self.value == v

    def __repr__(self) -> str:
        return self.value


class IRLabel(IROperand):
    """
    IRLabel represents a label in IR. A label is a string that starts with a %.
    """

    # is_symbol is used to indicate if the label came from upstream
    # (like a function name, try to preserve it in optimization passes)
    is_symbol: bool = False
    value: str

    def __init__(self, value: str, is_symbol: bool = False) -> None:
        assert isinstance(value, str), "value must be an str"
        self.value = value
        self.is_symbol = is_symbol

    def __hash__(self) -> int:
        return hash(self.value)

    def __eq__(self, v: object) -> bool:
        return self.value == v

    def __repr__(self) -> str:
        return self.value


class IRInstruction:
    """
    IRInstruction represents an instruction in IR. Each instruction has an opcode,
    operands, and return value. For example, the following IR instruction:
        %1 = add %0, 1
    has opcode "add", operands ["%0", "1"], and return value "%1".

    Convention: the rightmost value is the top of the stack.
    """

    opcode: str
    volatile: bool
    operands: list[IROperand]
    output: Optional[IROperand]
    # set of live variables at this instruction
    liveness: OrderedSet[IRVariable]
    dup_requirements: OrderedSet[IRVariable]
    parent: Optional["IRBasicBlock"]
    fence_id: int
    annotation: Optional[str]
    ast_source: Optional[int]
    error_msg: Optional[str]

    def __init__(
        self,
        opcode: str,
        operands: list[IROperand] | Iterator[IROperand],
        output: Optional[IROperand] = None,
    ):
        assert isinstance(opcode, str), "opcode must be an str"
        assert isinstance(operands, list | Iterator), "operands must be a list"
        self.opcode = opcode
        self.volatile = opcode in VOLATILE_INSTRUCTIONS
        self.operands = list(operands)  # in case we get an iterator
        self.output = output
        self.liveness = OrderedSet()
        self.dup_requirements = OrderedSet()
        self.parent = None
        self.fence_id = -1
        self.annotation = None
        self.ast_source = None
        self.error_msg = None

    def get_label_operands(self) -> list[IRLabel]:
        """
        Get all labels in instruction.
        """
        return [op for op in self.operands if isinstance(op, IRLabel)]

    def get_non_label_operands(self) -> list[IROperand]:
        """
        Get input operands for instruction which are not labels
        """
        return [op for op in self.operands if not isinstance(op, IRLabel)]

    def get_inputs(self) -> list[IRVariable]:
        """
        Get all input operands for instruction.
        """
        return [op for op in self.operands if isinstance(op, IRVariable)]

    def get_outputs(self) -> list[IROperand]:
        """
        Get the output item for an instruction.
        (Currently all instructions output at most one item, but write
        it as a list to be generic for the future)
        """
        return [self.output] if self.output else []

    def replace_operands(self, replacements: dict) -> None:
        """
        Update operands with replacements.
        replacements are represented using a dict: "key" is replaced by "value".
        """
        for i, operand in enumerate(self.operands):
            if operand in replacements:
                self.operands[i] = replacements[operand]

    def replace_label_operands(self, replacements: dict) -> None:
        """
        Update label operands with replacements.
        replacements are represented using a dict: "key" is replaced by "value".
        """
        replacements = {k.value: v for k, v in replacements.items()}
        for i, operand in enumerate(self.operands):
            if isinstance(operand, IRLabel) and operand.value in replacements:
                self.operands[i] = replacements[operand.value]

    @property
    def phi_operands(self) -> Generator[tuple[IRLabel, IRVariable], None, None]:
        """
        Get phi operands for instruction.
        """
        assert self.opcode == "phi", "instruction must be a phi"
        for i in range(0, len(self.operands), 2):
            label = self.operands[i]
            var = self.operands[i + 1]
            assert isinstance(label, IRLabel), "phi operand must be a label"
            assert isinstance(var, IRVariable), "phi operand must be a variable"
            yield label, var

    def __repr__(self) -> str:
        s = ""
        if self.output:
            s += f"{self.output} = "
        opcode = f"{self.opcode} " if self.opcode != "store" else ""
        s += opcode
        operands = self.operands
        if opcode not in ["jmp", "jnz", "invoke"]:
<<<<<<< HEAD
            operands = reversed(operands)
=======
            operands = reversed(operands)  # type: ignore
>>>>>>> c3b4dc70
        s += ", ".join(
            [(f"label %{op}" if isinstance(op, IRLabel) else str(op)) for op in operands]
        )

        if self.annotation:
            s += f" <{self.annotation}>"

        if self.liveness:
            return f"{s: <30} # {self.liveness}"

        return s


def _ir_operand_from_value(val: Any) -> IROperand:
    if isinstance(val, IROperand):
        return val

    assert isinstance(val, int), val
    return IRLiteral(val)


class IRBasicBlock:
    """
    IRBasicBlock represents a basic block in IR. Each basic block has a label and
    a list of instructions, while belonging to a function.

    The following IR code:
        %1 = add %0, 1
        %2 = mul %1, 2
    is represented as:
        bb = IRBasicBlock("bb", function)
        r1 = bb.append_instruction("add", "%0", "1")
        r2 = bb.append_instruction("mul", r1, "2")

    The label of a basic block is used to refer to it from other basic blocks
    in order to branch to it.

    The parent of a basic block is the function it belongs to.

    The instructions of a basic block are executed sequentially, and the last
    instruction of a basic block is always a terminator instruction, which is
    used to branch to other basic blocks.
    """

    label: IRLabel
    parent: "IRFunction"
    instructions: list[IRInstruction]
    # basic blocks which can jump to this basic block
    cfg_in: OrderedSet["IRBasicBlock"]
    # basic blocks which this basic block can jump to
    cfg_out: OrderedSet["IRBasicBlock"]
    # stack items which this basic block produces
    out_vars: OrderedSet[IRVariable]

    reachable: OrderedSet["IRBasicBlock"]
    is_reachable: bool = False

    def __init__(self, label: IRLabel, parent: "IRFunction") -> None:
        assert isinstance(label, IRLabel), "label must be an IRLabel"
        self.label = label
        self.parent = parent
        self.instructions = []
        self.cfg_in = OrderedSet()
        self.cfg_out = OrderedSet()
        self.out_vars = OrderedSet()
        self.reachable = OrderedSet()
        self.is_reachable = False

    def add_cfg_in(self, bb: "IRBasicBlock") -> None:
        self.cfg_in.add(bb)

    def remove_cfg_in(self, bb: "IRBasicBlock") -> None:
        assert bb in self.cfg_in
        self.cfg_in.remove(bb)

    def add_cfg_out(self, bb: "IRBasicBlock") -> None:
        # malformed: jnz condition label1 label1
        # (we could handle but it makes a lot of code easier
        # if we have this assumption)
        self.cfg_out.add(bb)

    def remove_cfg_out(self, bb: "IRBasicBlock") -> None:
        assert bb in self.cfg_out
        self.cfg_out.remove(bb)

    def append_instruction(
        self, opcode: str, *args: Union[IROperand, int], ret: IRVariable = None
    ) -> Optional[IRVariable]:
        """
        Append an instruction to the basic block

        Returns the output variable if the instruction supports one
        """
        assert not self.is_terminated, self

        if ret is None:
            ret = self.parent.get_next_variable() if opcode not in NO_OUTPUT_INSTRUCTIONS else None

        # Wrap raw integers in IRLiterals
        inst_args = [_ir_operand_from_value(arg) for arg in args]

        inst = IRInstruction(opcode, inst_args, ret)
        inst.parent = self
        inst.ast_source = self.parent.ast_source
        inst.error_msg = self.parent.error_msg
        self.instructions.append(inst)
        return ret

    def append_invoke_instruction(
        self, args: list[IROperand | int], returns: bool
    ) -> Optional[IRVariable]:
        """
        Append an invoke to the basic block
        """
        assert not self.is_terminated, self
        ret = None
        if returns:
            ret = self.parent.get_next_variable()

        # Wrap raw integers in IRLiterals
        inst_args = [_ir_operand_from_value(arg) for arg in args]

        assert isinstance(inst_args[0], IRLabel), "Invoked non label"

        inst = IRInstruction("invoke", inst_args, ret)
        inst.parent = self
        inst.ast_source = self.parent.ast_source
        inst.error_msg = self.parent.error_msg
        self.instructions.append(inst)
        return ret

    def insert_instruction(self, instruction: IRInstruction, index: Optional[int] = None) -> None:
        assert isinstance(instruction, IRInstruction), "instruction must be an IRInstruction"

        if index is None:
            assert not self.is_terminated, self
            index = len(self.instructions)
        instruction.parent = self
        instruction.ast_source = self.parent.ast_source
        instruction.error_msg = self.parent.error_msg
        self.instructions.insert(index, instruction)

    def remove_instruction(self, instruction: IRInstruction) -> None:
        assert isinstance(instruction, IRInstruction), "instruction must be an IRInstruction"
        self.instructions.remove(instruction)

    def clear_instructions(self) -> None:
        self.instructions = []

    def replace_operands(self, replacements: dict) -> None:
        """
        Update operands with replacements.
        """
        for instruction in self.instructions:
            instruction.replace_operands(replacements)

    def get_assignments(self):
        """
        Get all assignments in basic block.
        """
        return [inst.output for inst in self.instructions if inst.output]

    @property
    def is_empty(self) -> bool:
        """
        Check if the basic block is empty, i.e. it has no instructions.
        """
        return len(self.instructions) == 0

    @property
    def is_terminated(self) -> bool:
        """
        Check if the basic block is terminal, i.e. the last instruction is a terminator.
        """
        # it's ok to return False here, since we use this to check
        # if we can/need to append instructions to the basic block.
        if len(self.instructions) == 0:
            return False
        return self.instructions[-1].opcode in BB_TERMINATORS

    @property
    def is_terminal(self) -> bool:
        """
        Check if the basic block is terminal.
        """
        return len(self.cfg_out) == 0

    @property
    def in_vars(self) -> OrderedSet[IRVariable]:
        for inst in self.instructions:
            if inst.opcode != "phi":
                return inst.liveness
        return OrderedSet()

    def copy(self):
        bb = IRBasicBlock(self.label, self.parent)
        bb.instructions = self.instructions.copy()
        bb.cfg_in = self.cfg_in.copy()
        bb.cfg_out = self.cfg_out.copy()
        bb.out_vars = self.out_vars.copy()
        return bb

    def __repr__(self) -> str:
        s = (
            f"{repr(self.label)}:  IN={[bb.label for bb in self.cfg_in]}"
            f" OUT={[bb.label for bb in self.cfg_out]} => {self.out_vars}\n"
        )
        for instruction in self.instructions:
            s += f"    {str(instruction).strip()}\n"
        return s<|MERGE_RESOLUTION|>--- conflicted
+++ resolved
@@ -1,8 +1,4 @@
 from enum import Enum, auto
-<<<<<<< HEAD
-from functools import cached_property
-=======
->>>>>>> c3b4dc70
 from typing import TYPE_CHECKING, Any, Generator, Iterator, Optional, Union
 
 from vyper.utils import OrderedSet
@@ -329,11 +325,7 @@
         s += opcode
         operands = self.operands
         if opcode not in ["jmp", "jnz", "invoke"]:
-<<<<<<< HEAD
-            operands = reversed(operands)
-=======
             operands = reversed(operands)  # type: ignore
->>>>>>> c3b4dc70
         s += ", ".join(
             [(f"label %{op}" if isinstance(op, IRLabel) else str(op)) for op in operands]
         )
