--- conflicted
+++ resolved
@@ -1,9 +1,5 @@
-<<<<<<< HEAD
-from copy import deepcopy
-=======
 import json
 import re
->>>>>>> 9c98b3ed
 from typing import TYPE_CHECKING, Any, Iterator, Optional, Union
 
 import vyper.venom.effects as effects
