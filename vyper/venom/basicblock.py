--- conflicted
+++ resolved
@@ -153,36 +153,6 @@
             return 0
         return int(self.value.split(":")[1])
 
-<<<<<<< HEAD
-    def __hash__(self) -> int:
-        return self.value.__hash__()
-
-    def __eq__(self, other) -> bool:
-        if not isinstance(other, type(self)):
-            return False
-        return self.value == other.value
-
-    @property
-    def name(self) -> str:
-        return self.value.split(":")[0]
-
-    @property
-    def version(self) -> int:
-        if ":" not in self.value:
-            return 0
-        return int(self.value.split(":")[1])
-
-    def __hash__(self) -> int:
-        return self.value.__hash__()
-
-    def __eq__(self, v: object) -> bool:
-        return self.value == v
-
-    def __repr__(self) -> str:
-        return self.value
-
-=======
->>>>>>> eb81c269
 
 class IRLabel(IROperand):
     """
