--- conflicted
+++ resolved
@@ -164,30 +164,15 @@
 
     if return_buf.is_literal:
         ret_args.append(return_buf.value)  # type: ignore
-<<<<<<< HEAD
-=======
-
-    bb = ctx.get_basic_block()
->>>>>>> 10564dcc
 
     bb = ctx.get_basic_block()
     do_ret = func_t.return_type is not None
     if do_ret:
-<<<<<<< HEAD
-        invoke_ret = ctx.get_next_variable()
-        bb.append_instruction("invoke", *ret_args)
-        bb.instructions[-1].output = invoke_ret
-        allocated_variables["return_buffer"] = invoke_ret  # type: ignore
-        return invoke_ret
-    else:
-        bb.append_instruction("invoke", *ret_args)
-=======
         invoke_ret = bb.append_invoke_instruction(ret_args, returns=True)  # type: ignore
         allocated_variables["return_buffer"] = invoke_ret  # type: ignore
         return invoke_ret
     else:
         bb.append_invoke_instruction(ret_args, returns=False)  # type: ignore
->>>>>>> 10564dcc
         return None
 
 
@@ -411,11 +396,7 @@
             ctx, ir.args[1], symbols, variables, allocated_variables
         )
         if isinstance(then_ret_val, IRLiteral):
-<<<<<<< HEAD
-            then_ret_val = ctx.get_basic_block().append_instruction("store", then_ret_val.value)
-=======
             then_ret_val = ctx.get_basic_block().append_instruction("store", then_ret_val)
->>>>>>> 10564dcc
 
         current_bb.append_instruction("jnz", cont_ret, then_block.label, else_block.label)
 
@@ -471,17 +452,12 @@
     elif ir.value == "goto":
         _append_jmp(ctx, IRLabel(ir.args[0].value))
     elif ir.value == "jump":
-<<<<<<< HEAD
         args = [_convert_ir_basicblock(ctx, ir.args[0], symbols, variables, allocated_variables)]
         jump_table = ir.passthrough_metadata.get("jumptable_data", [])
         for data in jump_table:
             if isinstance(data, list) and data[0] == "symbol":
                 args.append(IRLabel(data[1], True))
         ctx.get_basic_block().append_instruction("jmp", *args)
-=======
-        arg_1 = _convert_ir_basicblock(ctx, ir.args[0], symbols, variables, allocated_variables)
-        ctx.get_basic_block().append_instruction("jmp", arg_1)
->>>>>>> 10564dcc
         _new_block(ctx)
     elif ir.value == "set":
         sym = ir.args[0]
