import functools
import re
from typing import Optional

from vyper.codegen.core import LOAD
from vyper.codegen.ir_node import IRnode
from vyper.evm.opcodes import get_opcodes
from vyper.venom.basicblock import (
    IRBasicBlock,
    IRInstruction,
    IRLabel,
    IRLiteral,
    IROperand,
    IRVariable,
)
from vyper.venom.context import IRContext
from vyper.venom.function import IRFunction, IRParameter

ENABLE_NEW_CALL_CONV = True

# Instructions that are mapped to their inverse
INVERSE_MAPPED_IR_INSTRUCTIONS = {"ne": "eq", "le": "gt", "sle": "sgt", "ge": "lt", "sge": "slt"}

# Instructions that have a direct EVM opcode equivalent and can
# be passed through to the EVM assembly without special handling
PASS_THROUGH_INSTRUCTIONS = frozenset(
    [
        # binary instructions
        "eq",
        "gt",
        "lt",
        "slt",
        "sgt",
        "shr",
        "shl",
        "sar",
        "or",
        "xor",
        "and",
        "add",
        "sub",
        "mul",
        "div",
        "smul",
        "sdiv",
        "mod",
        "smod",
        "exp",
        "sha3",
        "sha3_64",
        "signextend",
        "chainid",
        "basefee",
        "blobhash",
        "blobbasefee",
        "timestamp",
        "blockhash",
        "caller",
        "selfbalance",
        "calldatasize",
        "callvalue",
        "address",
        "origin",
        "codesize",
        "gas",
        "gasprice",
        "gaslimit",
        "returndatasize",
        # "mload",
        "iload",
        "istore",
        "dload",
        "dloadbytes",
        "sload",
        "sstore",
        "tload",
        "tstore",
        "coinbase",
        "number",
        "prevrandao",
        "difficulty",
        "iszero",
        "not",
        "calldataload",
        "extcodesize",
        "extcodehash",
        "balance",
        "msize",
        "invalid",
        "stop",
        "selfdestruct",
        "assert",
        "assert_unreachable",
        "exit",
        "calldatacopy",
        "mcopy",
        "extcodecopy",
        "codecopy",
        "returndatacopy",
        "revert",
        "create",
        "create2",
        "addmod",
        "mulmod",
        "call",
        "delegatecall",
        "staticcall",
    ]
)

NOOP_INSTRUCTIONS = frozenset(["pass", "cleanup_repeat", "var_list", "unique_symbol"])

SymbolTable = dict[str, Optional[IROperand]]
_alloca_table: SymbolTable = None  # type: ignore
MAIN_ENTRY_LABEL_NAME = "__main_entry"


# convert IRnode directly to venom
def ir_node_to_venom(ir: IRnode) -> IRContext:
    _ = ir.unique_symbols  # run unique symbols check

    global _alloca_table
    _alloca_table = {}

    ctx = IRContext()
    fn = ctx.create_function(MAIN_ENTRY_LABEL_NAME)
    ctx.entry_function = fn

    _convert_ir_bb(fn, ir, {})

    ctx.chain_basic_blocks()

    return ctx


def _append_jmp(fn: IRFunction, label: IRLabel) -> None:
    bb = fn.get_basic_block()
    if bb.is_terminated:
        bb = IRBasicBlock(fn.ctx.get_next_label("jmp_target"), fn)
        fn.append_basic_block(bb)

    bb.append_instruction("jmp", label)


def _new_block(fn: IRFunction) -> None:
    bb = IRBasicBlock(fn.ctx.get_next_label(), fn)
    fn.append_basic_block(bb)


def _append_return_args(fn: IRFunction, ofst: int = 0, size: int = 0):
    bb = fn.get_basic_block()
    if bb.is_terminated:
        bb = IRBasicBlock(fn.ctx.get_next_label("exit_to"), fn)
        fn.append_basic_block(bb)
    ret_ofst = IRVariable("ret_ofst")
    ret_size = IRVariable("ret_size")
    bb.append_instruction("store", ofst, ret=ret_ofst)
    bb.append_instruction("store", size, ret=ret_size)


def _handle_self_call(fn: IRFunction, ir: IRnode, symbols: SymbolTable) -> Optional[IRVariable]:
    setup_ir = ir.args[1]
    goto_ir = [ir for ir in ir.args if ir.value == "goto"][0]
    target_label = goto_ir.args[0].value  # goto
    return_buf_ir = goto_ir.args[1]  # return buffer
    ret_args: list[IROperand] = [IRLabel(target_label)]  # type: ignore
    func_t = ir.passthrough_metadata["func_t"]
    args_ir = ir.passthrough_metadata["args_ir"]
    assert func_t is not None, "func_t not found in passthrough metadata"

    # fn.ctx.create_function(target_label)

    stack_args: list[IROperand] = []

    if ENABLE_NEW_CALL_CONV:
        if setup_ir != goto_ir:
            for arg in args_ir:
                if not arg.typ._is_prim_word:
                    _convert_ir_bb(fn, setup_ir, symbols)
                    continue

                if arg.is_pointer:
                    a = _convert_ir_bb(fn, LOAD(arg), symbols)
                else:
                    a = _convert_ir_bb(fn, arg, symbols)

                bb = fn.get_basic_block()
                sarg = fn.get_next_variable()
                assert a is not None, f"a is None: {a}"
                bb.append_instruction("store", a, ret=sarg)
                stack_args.append(sarg)
    else:
        if setup_ir != goto_ir:
            _convert_ir_bb(fn, setup_ir, symbols)

    return_buf = _convert_ir_bb(fn, return_buf_ir, symbols)

    bb = fn.get_basic_block()
    if len(goto_ir.args) > 2:
        ret_args.append(return_buf)  # type: ignore

    if ENABLE_NEW_CALL_CONV:
        for stack_arg in stack_args:
            ret_args.append(stack_arg)

    bb.append_invoke_instruction(ret_args, returns=False)  # type: ignore

    return return_buf


def _handle_internal_func(
    fn: IRFunction, ir: IRnode, does_return_data: bool, symbols: SymbolTable
) -> IRFunction:
<<<<<<< HEAD
    global _alloca_table

=======
    func_t = ir.passthrough_metadata["func_t"]
    context = ir.passthrough_metadata["context"]
>>>>>>> 346aeefa
    fn = fn.ctx.create_function(ir.args[0].args[0].value)

    if ENABLE_NEW_CALL_CONV:
        index = 0
        if func_t.return_type is not None:
            index += 1
        for arg in func_t.arguments:
            var = context.lookup_var(arg.name)
            if not var.typ._is_prim_word:
                continue
            venom_arg = IRParameter(
                var.name, index, var.alloca.offset, var.alloca.size, None, None, None
            )
            fn.args.append(venom_arg)
            index += 1

    bb = fn.get_basic_block()

    _saved_alloca_table = _alloca_table
    _alloca_table = {}

    # return buffer
    if does_return_data:
        symbols["return_buffer"] = bb.append_instruction("param")
        bb.instructions[-1].annotation = "return_buffer"

    if ENABLE_NEW_CALL_CONV:
        for arg in fn.args:
            ret = bb.append_instruction("param")
            bb.instructions[-1].annotation = arg.name
            symbols[arg.name] = ret
            arg.func_var = ret

    # return address
    symbols["return_pc"] = bb.append_instruction("param")
    bb.instructions[-1].annotation = "return_pc"

    if ENABLE_NEW_CALL_CONV:
        for arg in fn.args:
            var = IRVariable(arg.name)
            bb.append_instruction("store", IRLiteral(arg.offset), ret=var)  # type: ignore
            bb.append_instruction("mstore", arg.func_var, var)  # type: ignore
            arg.addr_var = var

    _convert_ir_bb(fn, ir.args[0].args[2], symbols)

<<<<<<< HEAD
    _alloca_table = _saved_alloca_table
=======
    # if ENABLE_NEW_CALL_CONV:
    #     for inst in bb.instructions:
    #         if inst.opcode == "store":
    #             param = fn.get_param_at_offset(inst.operands[0].value)
    #             if param is not None:
    #                 inst.operands[0] = param.addr_var  # type: ignore

>>>>>>> 346aeefa
    return fn


def _convert_ir_simple_node(
    fn: IRFunction, ir: IRnode, symbols: SymbolTable
) -> Optional[IRVariable]:
    # execute in order
    args = _convert_ir_bb_list(fn, ir.args, symbols)
    # reverse output variables for stack
    args.reverse()
    return fn.get_basic_block().append_instruction(ir.value, *args)  # type: ignore


_break_target: Optional[IRBasicBlock] = None
_continue_target: Optional[IRBasicBlock] = None


def _convert_ir_bb_list(fn, ir, symbols):
    ret = []
    for ir_node in ir:
        venom = _convert_ir_bb(fn, ir_node, symbols)
        ret.append(venom)
    return ret


def pop_source_on_return(func):
    @functools.wraps(func)
    def pop_source(*args, **kwargs):
        fn = args[0]
        ret = func(*args, **kwargs)
        fn.pop_source()
        return ret

    return pop_source


@pop_source_on_return
def _convert_ir_bb(fn, ir, symbols):
    assert isinstance(ir, IRnode), ir
    # TODO: refactor these to not be globals
    global _break_target, _continue_target, _alloca_table

    # keep a map from external functions to all possible entry points

    ctx = fn.ctx
    fn.push_source(ir)

    if ir.value in INVERSE_MAPPED_IR_INSTRUCTIONS:
        org_value = ir.value
        ir.value = INVERSE_MAPPED_IR_INSTRUCTIONS[ir.value]
        new_var = _convert_ir_simple_node(fn, ir, symbols)
        ir.value = org_value
        return fn.get_basic_block().append_instruction("iszero", new_var)
    elif ir.value in PASS_THROUGH_INSTRUCTIONS:
        return _convert_ir_simple_node(fn, ir, symbols)
    elif ir.value == "return":
        fn.get_basic_block().append_instruction(
            "return", IRVariable("ret_size"), IRVariable("ret_ofst")
        )
    elif ir.value == "deploy":
        ctx.ctor_mem_size = ir.args[0].value
        ctx.immutables_len = ir.args[2].value
        fn.get_basic_block().append_instruction("exit")
        return None
    elif ir.value == "seq":
        if len(ir.args) == 0:
            return None
        if ir.is_self_call:
            return _handle_self_call(fn, ir, symbols)
        elif ir.args[0].value == "label":
            current_func = ir.args[0].args[0].value
            is_external = current_func.startswith("external")
            is_internal = current_func.startswith("internal")
            if is_internal or len(re.findall(r"external.*__init__\(.*_deploy", current_func)) > 0:
                # Internal definition
                var_list = ir.args[0].args[1]
                assert var_list.value == "var_list"
                does_return_data = IRnode.from_list(["return_buffer"]) in var_list.args
                symbols = {}
                new_fn = _handle_internal_func(fn, ir, does_return_data, symbols)
                for ir_node in ir.args[1:]:
                    ret = _convert_ir_bb(new_fn, ir_node, symbols)

                return ret
            elif is_external:
                ret = _convert_ir_bb(fn, ir.args[0], symbols)
                _append_return_args(fn)
        else:
            bb = fn.get_basic_block()
            if bb.is_terminated:
                bb = IRBasicBlock(ctx.get_next_label("seq"), fn)
                fn.append_basic_block(bb)
            ret = _convert_ir_bb(fn, ir.args[0], symbols)

        for ir_node in ir.args[1:]:
            ret = _convert_ir_bb(fn, ir_node, symbols)

        return ret
    elif ir.value == "if":
        cond = ir.args[0]

        # convert the condition
        cont_ret = _convert_ir_bb(fn, cond, symbols)
        cond_block = fn.get_basic_block()

        then_block = IRBasicBlock(ctx.get_next_label("then"), fn)
        else_block = IRBasicBlock(ctx.get_next_label("else"), fn)

        # convert "then"
        cond_symbols = symbols.copy()
        fn.append_basic_block(then_block)
        then_ret_val = _convert_ir_bb(fn, ir.args[1], cond_symbols)
        if isinstance(then_ret_val, IRLiteral):
            then_ret_val = fn.get_basic_block().append_instruction("store", then_ret_val)

        then_block_finish = fn.get_basic_block()

        # convert "else"
        cond_symbols = symbols.copy()
        fn.append_basic_block(else_block)
        else_ret_val = None
        if len(ir.args) == 3:
            else_ret_val = _convert_ir_bb(fn, ir.args[2], cond_symbols)
            if isinstance(else_ret_val, IRLiteral):
                assert isinstance(else_ret_val.value, int)  # help mypy
                else_ret_val = fn.get_basic_block().append_instruction("store", else_ret_val)

        else_block_finish = fn.get_basic_block()

        # finish the condition block
        cond_block.append_instruction("jnz", cont_ret, then_block.label, else_block.label)

        # exit bb
        exit_bb = IRBasicBlock(ctx.get_next_label("if_exit"), fn)
        fn.append_basic_block(exit_bb)

        if_ret = fn.get_next_variable()
        if then_ret_val is not None and else_ret_val is not None:
            then_block_finish.append_instruction("store", then_ret_val, ret=if_ret)
            else_block_finish.append_instruction("store", else_ret_val, ret=if_ret)

        if not else_block_finish.is_terminated:
            else_block_finish.append_instruction("jmp", exit_bb.label)

        if not then_block_finish.is_terminated:
            then_block_finish.append_instruction("jmp", exit_bb.label)

        return if_ret

    elif ir.value == "with":
        ret = _convert_ir_bb(fn, ir.args[1], symbols)  # initialization

        ret = fn.get_basic_block().append_instruction("store", ret)

        sym = ir.args[0]
        with_symbols = symbols.copy()
        with_symbols[sym.value] = ret

        return _convert_ir_bb(fn, ir.args[2], with_symbols)  # body

    elif ir.value == "goto":
        _append_jmp(fn, IRLabel(ir.args[0].value))
    elif ir.value == "djump":
        args = [_convert_ir_bb(fn, ir.args[0], symbols)]
        for target in ir.args[1:]:
            args.append(IRLabel(target.value))
        fn.get_basic_block().append_instruction("djmp", *args)
        _new_block(fn)
    elif ir.value == "set":
        sym = ir.args[0]
        arg_1 = _convert_ir_bb(fn, ir.args[1], symbols)
        fn.get_basic_block().append_instruction("store", arg_1, ret=symbols[sym.value])
    elif ir.value == "symbol":
        return IRLabel(ir.args[0].value, True)
    elif ir.value == "data":
        label = IRLabel(ir.args[0].value, True)
        ctx.append_data_section(label)
        for c in ir.args[1:]:
            if isinstance(c.value, bytes):
                ctx.append_data_item(c.value)
            elif isinstance(c, IRnode):
                data = _convert_ir_bb(fn, c, symbols)
                assert isinstance(data, IRLabel)  # help mypy
                ctx.append_data_item(data)
    elif ir.value == "label":
        label = IRLabel(ir.args[0].value, True)
        bb = fn.get_basic_block()
        if not bb.is_terminated:
            bb.append_instruction("jmp", label)
        bb = IRBasicBlock(label, fn)
        fn.append_basic_block(bb)
        code = ir.args[2]
        _convert_ir_bb(fn, code, symbols)
    elif ir.value == "exit_to":
        args = _convert_ir_bb_list(fn, ir.args[1:], symbols)
        var_list = args
        _append_return_args(fn, *var_list)
        bb = fn.get_basic_block()
        if bb.is_terminated:
            bb = IRBasicBlock(ctx.get_next_label("exit_to"), fn)
            fn.append_basic_block(bb)
        bb = fn.get_basic_block()

        label = IRLabel(ir.args[0].value)
        if label.value == "return_pc":
            label = symbols.get("return_pc")
            bb.append_instruction("ret", label)
        else:
            bb.append_instruction("jmp", label)

    elif ir.value == "mstore":
        # some upstream code depends on reversed order of evaluation --
        # to fix upstream.
        val, ptr = _convert_ir_bb_list(fn, reversed(ir.args), symbols)

        if ENABLE_NEW_CALL_CONV:
            if isinstance(ptr, IRVariable):
                param = fn.get_param_by_name(ptr)
                if param is not None:
                    return fn.get_basic_block().append_instruction("store", val, ret=param.func_var)

            if isinstance(ptr, IRLabel) and ptr.value.startswith("$palloca"):
                symbol = symbols.get(ptr.annotation, None)
                if symbol is not None:
                    return fn.get_basic_block().append_instruction("store", symbol)

        return fn.get_basic_block().append_instruction("mstore", val, ptr)
    elif ir.value == "mload":
        arg = ir.args[0]
        ptr = _convert_ir_bb(fn, arg, symbols)

        if ENABLE_NEW_CALL_CONV:
            if isinstance(arg.value, str) and arg.value.startswith("$palloca"):
                symbol = symbols.get(arg.annotation, None)
                if symbol is not None:
                    return fn.get_basic_block().append_instruction("store", symbol)

        return fn.get_basic_block().append_instruction("mload", ptr)
    elif ir.value == "ceil32":
        x = ir.args[0]
        expanded = IRnode.from_list(["and", ["add", x, 31], ["not", 31]])
        return _convert_ir_bb(fn, expanded, symbols)
    elif ir.value == "select":
        cond, a, b = ir.args
        expanded = IRnode.from_list(
            [
                "with",
                "cond",
                cond,
                [
                    "with",
                    "a",
                    a,
                    ["with", "b", b, ["xor", "b", ["mul", "cond", ["xor", "a", "b"]]]],
                ],
            ]
        )
        return _convert_ir_bb(fn, expanded, symbols)
    elif ir.value == "repeat":

        def emit_body_blocks():
            global _break_target, _continue_target
            old_targets = _break_target, _continue_target
            _break_target, _continue_target = exit_block, incr_block
            _convert_ir_bb(fn, body, symbols.copy())
            _break_target, _continue_target = old_targets

        sym = ir.args[0]
        start, end, _ = _convert_ir_bb_list(fn, ir.args[1:4], symbols)

        assert ir.args[3].is_literal, "repeat bound expected to be literal"
        bound = ir.args[3].value

        body = ir.args[4]

        entry_block = IRBasicBlock(ctx.get_next_label("repeat"), fn)
        cond_block = IRBasicBlock(ctx.get_next_label("condition"), fn)
        body_block = IRBasicBlock(ctx.get_next_label("body"), fn)
        incr_block = IRBasicBlock(ctx.get_next_label("incr"), fn)
        exit_block = IRBasicBlock(ctx.get_next_label("exit"), fn)

        bb = fn.get_basic_block()
        bb.append_instruction("jmp", entry_block.label)
        fn.append_basic_block(entry_block)

        counter_var = entry_block.append_instruction("store", start)
        symbols[sym.value] = counter_var

        if bound is not None:
            # assert le end bound
            invalid_end = entry_block.append_instruction("gt", bound, end)
            valid_end = entry_block.append_instruction("iszero", invalid_end)
            entry_block.append_instruction("assert", valid_end)

        end = entry_block.append_instruction("add", start, end)

        entry_block.append_instruction("jmp", cond_block.label)

        xor_ret = cond_block.append_instruction("xor", counter_var, end)
        cont_ret = cond_block.append_instruction("iszero", xor_ret)
        fn.append_basic_block(cond_block)

        fn.append_basic_block(body_block)

        emit_body_blocks()
        body_end = fn.get_basic_block()
        if body_end.is_terminated is False:
            body_end.append_instruction("jmp", incr_block.label)

        fn.append_basic_block(incr_block)
        incr_block.insert_instruction(
            IRInstruction("add", [counter_var, IRLiteral(1)], counter_var)
        )
        incr_block.append_instruction("jmp", cond_block.label)

        fn.append_basic_block(exit_block)

        cond_block.append_instruction("jnz", cont_ret, exit_block.label, body_block.label)
    elif ir.value == "break":
        assert _break_target is not None, "Break with no break target"
        fn.get_basic_block().append_instruction("jmp", _break_target.label)
        fn.append_basic_block(IRBasicBlock(ctx.get_next_label(), fn))
    elif ir.value == "continue":
        assert _continue_target is not None, "Continue with no contrinue target"
        fn.get_basic_block().append_instruction("jmp", _continue_target.label)
        fn.append_basic_block(IRBasicBlock(ctx.get_next_label(), fn))
    elif ir.value in NOOP_INSTRUCTIONS:
        pass
    elif isinstance(ir.value, str) and ir.value.startswith("log"):
        args = reversed(_convert_ir_bb_list(fn, ir.args, symbols))
        topic_count = int(ir.value[3:])
        assert topic_count >= 0 and topic_count <= 4, "invalid topic count"
        fn.get_basic_block().append_instruction("log", topic_count, *args)
    elif isinstance(ir.value, str) and ir.value.upper() in get_opcodes():
        _convert_ir_opcode(fn, ir, symbols)
    elif isinstance(ir.value, str):
        if ir.value.startswith("$alloca"):
            alloca = ir.passthrough_metadata["alloca"]
            if alloca._id not in _alloca_table:
                ptr = fn.get_basic_block().append_instruction(
                    "alloca", alloca.offset, alloca.size, alloca._id
                )
                _alloca_table[alloca._id] = ptr
            return _alloca_table[alloca._id]

        elif ir.value.startswith("$palloca"):
            alloca = ir.passthrough_metadata["alloca"]
            if ENABLE_NEW_CALL_CONV and fn.get_param_at_offset(alloca.offset) is not None:
                return fn.get_param_at_offset(alloca.offset).addr_var
            if alloca._id not in _alloca_table:
                ptr = fn.get_basic_block().append_instruction(
                    "palloca", alloca.offset, alloca.size, alloca._id
                )
                _alloca_table[alloca._id] = ptr
            return _alloca_table[alloca._id]

        elif ir.value.startswith("$calloca"):
            alloca = ir.passthrough_metadata["alloca"]
            if alloca._id not in _alloca_table:
                assert alloca._callsite is not None
                bb = fn.get_basic_block()
                ptr = bb.append_instruction("calloca", alloca.offset, alloca.size, alloca._id)
                _alloca_table[alloca._id] = ptr
            return _alloca_table[alloca._id]

        return symbols.get(ir.value)
    elif ir.is_literal:
        return IRLiteral(ir.value)
    else:
        raise Exception(f"Unknown IR node: {ir}")

    return None


def _convert_ir_opcode(fn: IRFunction, ir: IRnode, symbols: SymbolTable) -> None:
    opcode = ir.value.upper()  # type: ignore
    inst_args = []
    for arg in ir.args:
        if isinstance(arg, IRnode):
            inst_args.append(_convert_ir_bb(fn, arg, symbols))
    fn.get_basic_block().append_instruction(opcode, *inst_args)<|MERGE_RESOLUTION|>--- conflicted
+++ resolved
@@ -211,13 +211,10 @@
 def _handle_internal_func(
     fn: IRFunction, ir: IRnode, does_return_data: bool, symbols: SymbolTable
 ) -> IRFunction:
-<<<<<<< HEAD
     global _alloca_table
 
-=======
     func_t = ir.passthrough_metadata["func_t"]
     context = ir.passthrough_metadata["context"]
->>>>>>> 346aeefa
     fn = fn.ctx.create_function(ir.args[0].args[0].value)
 
     if ENABLE_NEW_CALL_CONV:
@@ -264,9 +261,7 @@
 
     _convert_ir_bb(fn, ir.args[0].args[2], symbols)
 
-<<<<<<< HEAD
     _alloca_table = _saved_alloca_table
-=======
     # if ENABLE_NEW_CALL_CONV:
     #     for inst in bb.instructions:
     #         if inst.opcode == "store":
@@ -274,7 +269,6 @@
     #             if param is not None:
     #                 inst.operands[0] = param.addr_var  # type: ignore
 
->>>>>>> 346aeefa
     return fn
 
 
