import functools
import re
from typing import Optional

from vyper.codegen.ir_node import IRnode
from vyper.evm.opcodes import get_opcodes
from vyper.utils import MemoryPositions
from vyper.venom.basicblock import (
    IRBasicBlock,
    IRInstruction,
    IRLabel,
    IRLiteral,
    IROperand,
    IRVariable,
)
from vyper.venom.function import IRFunction

# Instructions that are mapped to their inverse
INVERSE_MAPPED_IR_INSTRUCTIONS = {"ne": "eq", "le": "gt", "sle": "sgt", "ge": "lt", "sge": "slt"}

# Instructions that have a direct EVM opcode equivalent and can
# be passed through to the EVM assembly without special handling
PASS_THROUGH_INSTRUCTIONS = frozenset(
    [
        # binary instructions
        "eq",
        "gt",
        "lt",
        "slt",
        "sgt",
        "shr",
        "shl",
        "sar",
        "or",
        "xor",
        "and",
        "add",
        "sub",
        "mul",
        "div",
        "smul",
        "sdiv",
        "mod",
        "smod",
        "exp",
        "sha3",
        "sha3_64",
        "signextend",
        "chainid",
        "basefee",
        "timestamp",
        "blockhash",
        "caller",
        "selfbalance",
        "calldatasize",
        "callvalue",
        "address",
        "origin",
        "codesize",
        "gas",
        "gasprice",
        "gaslimit",
        "returndatasize",
        "iload",
        "sload",
        "tload",
        "coinbase",
        "number",
        "prevrandao",
        "difficulty",
        "iszero",
        "not",
        "calldataload",
        "extcodesize",
        "extcodehash",
        "balance",
        "msize",
        "basefee",
        "invalid",
        "stop",
        "selfdestruct",
        "assert",
        "assert_unreachable",
        "exit",
        "calldatacopy",
        "mcopy",
        "extcodecopy",
        "codecopy",
        "returndatacopy",
        "revert",
        "istore",
        "sstore",
        "tstore",
        "create",
        "create2",
        "addmod",
        "mulmod",
        "call",
        "delegatecall",
        "staticcall",
    ]
)

NOOP_INSTRUCTIONS = frozenset(["pass", "cleanup_repeat", "var_list", "unique_symbol"])

SymbolTable = dict[str, Optional[IROperand]]


# convert IRnode directly to venom
def ir_node_to_venom(ir: IRnode) -> IRFunction:
    ctx = IRFunction()
    _convert_ir_bb(ctx, ir, {})

    # Patch up basic blocks. Connect unterminated blocks to the next with
    # a jump. terminate final basic block with STOP.
    for i, bb in enumerate(ctx.basic_blocks):
        if not bb.is_terminated:
            if len(ctx.basic_blocks) - 1 > i:
                # TODO: revisit this. When contructor calls internal functions they
                # are linked to the last ctor block. Should separate them before this
                # so we don't have to handle this here
                if ctx.basic_blocks[i + 1].label.value.startswith("internal"):
                    bb.append_instruction("stop")
                else:
                    bb.append_instruction("jmp", ctx.basic_blocks[i + 1].label)
            else:
                bb.append_instruction("exit")

    return ctx


def _append_jmp(ctx: IRFunction, label: IRLabel) -> None:
    bb = ctx.get_basic_block()
    if bb.is_terminated:
        bb = IRBasicBlock(ctx.get_next_label("jmp_target"), ctx)
        ctx.append_basic_block(bb)

    bb.append_instruction("jmp", label)


def _new_block(ctx: IRFunction) -> IRBasicBlock:
    bb = IRBasicBlock(ctx.get_next_label(), ctx)
    bb = ctx.append_basic_block(bb)
    return bb


def _append_return_args(ctx: IRFunction, ofst: int = 0, size: int = 0):
    bb = ctx.get_basic_block()
    if bb.is_terminated:
        bb = IRBasicBlock(ctx.get_next_label("exit_to"), ctx)
        ctx.append_basic_block(bb)
    ret_ofst = IRVariable("ret_ofst")
    ret_size = IRVariable("ret_size")
    bb.append_instruction("store", ofst, ret=ret_ofst)
    bb.append_instruction("store", size, ret=ret_size)


def _handle_self_call(ctx: IRFunction, ir: IRnode, symbols: SymbolTable) -> Optional[IRVariable]:
    setup_ir = ir.args[1]
    goto_ir = [ir for ir in ir.args if ir.value == "goto"][0]
    target_label = goto_ir.args[0].value  # goto
    return_buf_ir = goto_ir.args[1]  # return buffer
    ret_args: list[IROperand] = [IRLabel(target_label)]  # type: ignore

    if setup_ir != goto_ir:
        _convert_ir_bb(ctx, setup_ir, symbols)

    return_buf = _convert_ir_bb(ctx, return_buf_ir, symbols)

    bb = ctx.get_basic_block()
    if len(goto_ir.args) > 2:
        ret_args.append(return_buf)  # type: ignore

    bb.append_invoke_instruction(ret_args, returns=False)  # type: ignore

    return return_buf


def _handle_internal_func(
    ctx: IRFunction, ir: IRnode, does_return_data: bool, symbols: SymbolTable
):
    bb = IRBasicBlock(IRLabel(ir.args[0].args[0].value, True), ctx)  # type: ignore
    bb = ctx.append_basic_block(bb)

    # return buffer
    if does_return_data:
        symbols["return_buffer"] = bb.append_instruction("param")
        bb.instructions[-1].annotation = "return_buffer"

    # return address
    symbols["return_pc"] = bb.append_instruction("param")
    bb.instructions[-1].annotation = "return_pc"

    _convert_ir_bb(ctx, ir.args[0].args[2], symbols)


def _convert_ir_simple_node(
    ctx: IRFunction, ir: IRnode, symbols: SymbolTable
) -> Optional[IRVariable]:
    # execute in order
    args = _convert_ir_bb_list(ctx, ir.args, symbols)
    # reverse output variables for stack
    args.reverse()
    return ctx.get_basic_block().append_instruction(ir.value, *args)  # type: ignore


_break_target: Optional[IRBasicBlock] = None
_continue_target: Optional[IRBasicBlock] = None


def _convert_ir_bb_list(ctx, ir, symbols):
    ret = []
    for ir_node in ir:
        venom = _convert_ir_bb(ctx, ir_node, symbols)
        ret.append(venom)
    return ret


current_func = None
var_list: list[str] = []


def pop_source_on_return(func):
    @functools.wraps(func)
    def pop_source(*args, **kwargs):
        ctx = args[0]
        ret = func(*args, **kwargs)
        ctx.pop_source()
        return ret

    return pop_source


@pop_source_on_return
def _convert_ir_bb(ctx, ir, symbols):
    assert isinstance(ir, IRnode), ir
    global _break_target, _continue_target, current_func, var_list

    ctx.push_source(ir)

    if ir.value in INVERSE_MAPPED_IR_INSTRUCTIONS:
        org_value = ir.value
        ir.value = INVERSE_MAPPED_IR_INSTRUCTIONS[ir.value]
        new_var = _convert_ir_simple_node(ctx, ir, symbols)
        ir.value = org_value
        return ctx.get_basic_block().append_instruction("iszero", new_var)
    elif ir.value in PASS_THROUGH_INSTRUCTIONS:
        return _convert_ir_simple_node(ctx, ir, symbols)
    elif ir.value == "return":
        ctx.get_basic_block().append_instruction(
            "return", IRVariable("ret_size"), IRVariable("ret_ofst")
        )
    elif ir.value == "deploy":
        ctx.ctor_mem_size = ir.args[0].value
        ctx.immutables_len = ir.args[2].value
        return None
    elif ir.value == "seq":
        if len(ir.args) == 0:
            return None
        if ir.is_self_call:
            return _handle_self_call(ctx, ir, symbols)
        elif ir.args[0].value == "label":
            current_func = ir.args[0].args[0].value
            is_external = current_func.startswith("external")
            is_internal = current_func.startswith("internal")
            if is_internal or len(re.findall(r"external.*__init__\(.*_deploy", current_func)) > 0:
                # Internal definition
                var_list = ir.args[0].args[1]
                does_return_data = IRnode.from_list(["return_buffer"]) in var_list.args
                symbols = {}
                _handle_internal_func(ctx, ir, does_return_data, symbols)
                for ir_node in ir.args[1:]:
                    ret = _convert_ir_bb(ctx, ir_node, symbols)

                return ret
            elif is_external:
                ret = _convert_ir_bb(ctx, ir.args[0], symbols)
                _append_return_args(ctx)
        else:
            bb = ctx.get_basic_block()
            if bb.is_terminated:
                bb = IRBasicBlock(ctx.get_next_label("seq"), ctx)
                ctx.append_basic_block(bb)
            ret = _convert_ir_bb(ctx, ir.args[0], symbols)

        for ir_node in ir.args[1:]:
            ret = _convert_ir_bb(ctx, ir_node, symbols)

        return ret
    elif ir.value == "if":
        cond = ir.args[0]

        # convert the condition
        cont_ret = _convert_ir_bb(ctx, cond, symbols)
        cond_block = ctx.get_basic_block()

        cond_symbols = symbols.copy()

        else_block = IRBasicBlock(ctx.get_next_label("else"), ctx)
        ctx.append_basic_block(else_block)

        # convert "else"
        else_ret_val = None
        if len(ir.args) == 3:
            else_ret_val = _convert_ir_bb(ctx, ir.args[2], cond_symbols)
            if isinstance(else_ret_val, IRLiteral):
                assert isinstance(else_ret_val.value, int)  # help mypy
                else_ret_val = ctx.get_basic_block().append_instruction("store", else_ret_val)

        else_block_finish = ctx.get_basic_block()

        # convert "then"
        cond_symbols = symbols.copy()

        then_block = IRBasicBlock(ctx.get_next_label("then"), ctx)
        ctx.append_basic_block(then_block)

        then_ret_val = _convert_ir_bb(ctx, ir.args[1], cond_symbols)
        if isinstance(then_ret_val, IRLiteral):
            then_ret_val = ctx.get_basic_block().append_instruction("store", then_ret_val)

        cond_block.append_instruction("jnz", cont_ret, then_block.label, else_block.label)

        then_block_finish = ctx.get_basic_block()

        # exit bb
        exit_bb = IRBasicBlock(ctx.get_next_label("if_exit"), ctx)
        exit_bb = ctx.append_basic_block(exit_bb)

        if_ret = ctx.get_next_variable()
        if then_ret_val is not None and else_ret_val is not None:
            then_block_finish.append_instruction("store", then_ret_val, ret=if_ret)
            else_block_finish.append_instruction("store", else_ret_val, ret=if_ret)

        if not else_block_finish.is_terminated:
            else_block_finish.append_instruction("jmp", exit_bb.label)

        if not then_block_finish.is_terminated:
            then_block_finish.append_instruction("jmp", exit_bb.label)

        return if_ret

    elif ir.value == "with":
        ret = _convert_ir_bb(ctx, ir.args[1], symbols)  # initialization

        ret = ctx.get_basic_block().append_instruction("store", ret)

        # Handle with nesting with same symbol
        with_symbols = symbols.copy()

        sym = ir.args[0]
        with_symbols[sym.value] = ret

        return _convert_ir_bb(ctx, ir.args[2], with_symbols)  # body
    elif ir.value == "goto":
        _append_jmp(ctx, IRLabel(ir.args[0].value))
    elif ir.value == "djump":
        args = [_convert_ir_bb(ctx, ir.args[0], symbols)]
        for target in ir.args[1:]:
            args.append(IRLabel(target.value))
        ctx.get_basic_block().append_instruction("djmp", *args)
        _new_block(ctx)
    elif ir.value == "set":
        sym = ir.args[0]
        arg_1 = _convert_ir_bb(ctx, ir.args[1], symbols)
        ctx.get_basic_block().append_instruction("store", arg_1, ret=symbols[sym.value])
    elif ir.value == "symbol":
        return IRLabel(ir.args[0].value, True)
    elif ir.value == "data":
        label = IRLabel(ir.args[0].value)
        ctx.append_data("dbname", [label])
        for c in ir.args[1:]:
            if isinstance(c, int):
                assert 0 <= c <= 255, "data with invalid size"
                ctx.append_data("db", [c])  # type: ignore
            elif isinstance(c.value, bytes):
                ctx.append_data("db", [c.value])  # type: ignore
            elif isinstance(c, IRnode):
                data = _convert_ir_bb(ctx, c, symbols)
                ctx.append_data("db", [data])  # type: ignore
    elif ir.value == "label":
        label = IRLabel(ir.args[0].value, True)
        bb = ctx.get_basic_block()
        if not bb.is_terminated:
            bb.append_instruction("jmp", label)
        bb = IRBasicBlock(label, ctx)
        ctx.append_basic_block(bb)
        code = ir.args[2]
        if code.value == "pass":
            bb.append_instruction("exit")
        else:
            _convert_ir_bb(ctx, code, symbols)
    elif ir.value == "exit_to":
        args = _convert_ir_bb_list(ctx, ir.args[1:], symbols)
        var_list = args
        _append_return_args(ctx, *var_list)
        bb = ctx.get_basic_block()
        if bb.is_terminated:
            bb = IRBasicBlock(ctx.get_next_label("exit_to"), ctx)
            ctx.append_basic_block(bb)
        bb = ctx.get_basic_block()

        label = IRLabel(ir.args[0].value)
        if label.value == "return_pc":
            label = symbols.get("return_pc")
            bb.append_instruction("ret", label)
        else:
            bb.append_instruction("jmp", label)

    elif ir.value == "dload":
        arg_0 = _convert_ir_bb(ctx, ir.args[0], symbols)
        bb = ctx.get_basic_block()
        src = bb.append_instruction("add", arg_0, IRLabel("code_end"))

        bb.append_instruction("dloadbytes", 32, src, MemoryPositions.FREE_VAR_SPACE)
        return bb.append_instruction("mload", MemoryPositions.FREE_VAR_SPACE)

    elif ir.value == "dloadbytes":
        dst, src_offset, len_ = _convert_ir_bb_list(ctx, ir.args, symbols)

        bb = ctx.get_basic_block()
        src = bb.append_instruction("add", src_offset, IRLabel("code_end"))
        bb.append_instruction("dloadbytes", len_, src, dst)
        return None

    elif ir.value == "mload":
        arg_0 = _convert_ir_bb(ctx, ir.args[0], symbols)
        bb = ctx.get_basic_block()
        if isinstance(arg_0, IRVariable):
            return bb.append_instruction("mload", arg_0)

        if isinstance(arg_0, IRLiteral):
            avar = symbols.get(f"%{arg_0.value}")
            if avar is not None:
                return bb.append_instruction("mload", avar)

        return bb.append_instruction("mload", arg_0)
    elif ir.value == "mstore":
<<<<<<< HEAD
=======
        # some upstream code depends on reversed order of evaluation --
        # to fix upstream.
>>>>>>> 6fb76e29
        arg_1, arg_0 = _convert_ir_bb_list(ctx, reversed(ir.args), symbols)

        if isinstance(arg_1, IRVariable):
            symbols[f"&{arg_0.value}"] = arg_1

        ctx.get_basic_block().append_instruction("mstore", arg_1, arg_0)
    elif ir.value == "ceil32":
        x = ir.args[0]
        expanded = IRnode.from_list(["and", ["add", x, 31], ["not", 31]])
        return _convert_ir_bb(ctx, expanded, symbols)
    elif ir.value == "select":
        cond, a, b = ir.args
        expanded = IRnode.from_list(
            [
                "with",
                "cond",
                cond,
                [
                    "with",
                    "a",
                    a,
                    ["with", "b", b, ["xor", "b", ["mul", "cond", ["xor", "a", "b"]]]],
                ],
            ]
        )
        return _convert_ir_bb(ctx, expanded, symbols)
    elif ir.value == "repeat":

        def emit_body_blocks():
            global _break_target, _continue_target
            old_targets = _break_target, _continue_target
            _break_target, _continue_target = exit_block, incr_block
            _convert_ir_bb(ctx, body, symbols.copy())
            _break_target, _continue_target = old_targets

        sym = ir.args[0]
        start, end, _ = _convert_ir_bb_list(ctx, ir.args[1:4], symbols)

        assert ir.args[3].is_literal, "repeat bound expected to be literal"

        bound = ir.args[3].value
        if (
            isinstance(end, IRLiteral)
            and isinstance(start, IRLiteral)
            and end.value + start.value <= bound
        ):
            bound = None

        body = ir.args[4]

        entry_block = IRBasicBlock(ctx.get_next_label("repeat"), ctx)
        cond_block = IRBasicBlock(ctx.get_next_label("condition"), ctx)
        body_block = IRBasicBlock(ctx.get_next_label("body"), ctx)
        incr_block = IRBasicBlock(ctx.get_next_label("incr"), ctx)
        exit_block = IRBasicBlock(ctx.get_next_label("exit"), ctx)

        bb = ctx.get_basic_block()
        bb.append_instruction("jmp", entry_block.label)
        ctx.append_basic_block(entry_block)

        counter_var = entry_block.append_instruction("store", start)
        symbols[sym.value] = counter_var
        end = entry_block.append_instruction("add", start, end)
        if bound:
            bound = entry_block.append_instruction("add", start, bound)
        entry_block.append_instruction("jmp", cond_block.label)

        xor_ret = cond_block.append_instruction("xor", counter_var, end)
        cont_ret = cond_block.append_instruction("iszero", xor_ret)
        ctx.append_basic_block(cond_block)

        ctx.append_basic_block(body_block)
        if bound:
            xor_ret = body_block.append_instruction("xor", counter_var, bound)
            body_block.append_instruction("assert", xor_ret)

        emit_body_blocks()
        body_end = ctx.get_basic_block()
        if body_end.is_terminated is False:
            body_end.append_instruction("jmp", incr_block.label)

        ctx.append_basic_block(incr_block)
        incr_block.insert_instruction(
            IRInstruction("add", [counter_var, IRLiteral(1)], counter_var)
        )
        incr_block.append_instruction("jmp", cond_block.label)

        ctx.append_basic_block(exit_block)

        cond_block.append_instruction("jnz", cont_ret, exit_block.label, body_block.label)
    elif ir.value == "break":
        assert _break_target is not None, "Break with no break target"
        ctx.get_basic_block().append_instruction("jmp", _break_target.label)
        ctx.append_basic_block(IRBasicBlock(ctx.get_next_label(), ctx))
    elif ir.value == "continue":
        assert _continue_target is not None, "Continue with no contrinue target"
        ctx.get_basic_block().append_instruction("jmp", _continue_target.label)
        ctx.append_basic_block(IRBasicBlock(ctx.get_next_label(), ctx))
    elif ir.value in NOOP_INSTRUCTIONS:
        pass
    elif isinstance(ir.value, str) and ir.value.startswith("log"):
        args = reversed(_convert_ir_bb_list(ctx, ir.args, symbols))
        topic_count = int(ir.value[3:])
        assert topic_count >= 0 and topic_count <= 4, "invalid topic count"
        ctx.get_basic_block().append_instruction("log", topic_count, *args)
    elif isinstance(ir.value, str) and ir.value.upper() in get_opcodes():
        _convert_ir_opcode(ctx, ir, symbols)
    elif isinstance(ir.value, str) and ir.value in symbols:
        return symbols[ir.value]
    elif ir.is_literal:
        return IRLiteral(ir.value)
    else:
        raise Exception(f"Unknown IR node: {ir}")

    return None


def _convert_ir_opcode(ctx: IRFunction, ir: IRnode, symbols: SymbolTable) -> None:
    opcode = ir.value.upper()  # type: ignore
    inst_args = []
    for arg in ir.args:
        if isinstance(arg, IRnode):
            inst_args.append(_convert_ir_bb(ctx, arg, symbols))
    ctx.get_basic_block().append_instruction(opcode, *inst_args)<|MERGE_RESOLUTION|>--- conflicted
+++ resolved
@@ -436,11 +436,8 @@
 
         return bb.append_instruction("mload", arg_0)
     elif ir.value == "mstore":
-<<<<<<< HEAD
-=======
         # some upstream code depends on reversed order of evaluation --
         # to fix upstream.
->>>>>>> 6fb76e29
         arg_1, arg_0 = _convert_ir_bb_list(ctx, reversed(ir.args), symbols)
 
         if isinstance(arg_1, IRVariable):
