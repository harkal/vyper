import functools
import re
from typing import Optional
import contextlib

from vyper.codegen.ir_node import IRnode
from vyper.evm.opcodes import get_opcodes
from vyper.utils import MemoryPositions
from vyper.venom.basicblock import (
    IRBasicBlock,
    IRInstruction,
    IRLabel,
    IRLiteral,
    IROperand,
    IRVariable,
)
from vyper.venom.function import IRFunction

# Instructions that are mapped to their inverse
INVERSE_MAPPED_IR_INSTRUCTIONS = {"ne": "eq", "le": "gt", "sle": "sgt", "ge": "lt", "sge": "slt"}

# Instructions that have a direct EVM opcode equivalent and can
# be passed through to the EVM assembly without special handling
PASS_THROUGH_INSTRUCTIONS = frozenset(
    [
        # binary instructions
        "eq",
        "gt",
        "lt",
        "slt",
        "sgt",
        "shr",
        "shl",
        "sar",
        "or",
        "xor",
        "and",
        "add",
        "sub",
        "mul",
        "div",
        "smul",
        "sdiv",
        "mod",
        "smod",
        "exp",
        "sha3",
        "sha3_64",
        "signextend",
        "chainid",
        "basefee",
        "timestamp",
        "blockhash",
        "caller",
        "selfbalance",
        "calldatasize",
        "callvalue",
        "address",
        "origin",
        "codesize",
        "gas",
        "gasprice",
        "gaslimit",
        "returndatasize",
        "mload",
        "mstore",
        "iload",
        "istore",
        "sload",
        "sstore",
        "tload",
        "tstore",
        "coinbase",
        "number",
        "prevrandao",
        "difficulty",
        "iszero",
        "not",
        "calldataload",
        "extcodesize",
        "extcodehash",
        "balance",
        "msize",
        "basefee",
        "invalid",
        "stop",
        "selfdestruct",
        "assert",
        "assert_unreachable",
        "exit",
        "calldatacopy",
        "mcopy",
        "extcodecopy",
        "codecopy",
        "returndatacopy",
        "revert",
        "create",
        "create2",
        "addmod",
        "mulmod",
        "call",
        "delegatecall",
        "staticcall",
    ]
)

NOOP_INSTRUCTIONS = frozenset(["pass", "cleanup_repeat", "var_list", "unique_symbol"])

SymbolTable = dict[str, Optional[IROperand]]


# convert IRnode directly to venom
def ir_node_to_venom(ir: IRnode) -> IRFunction:
    ctx = IRFunction()
    _convert_ir_bb(ctx, ir, {})

    # Patch up basic blocks. Connect unterminated blocks to the next with
    # a jump. terminate final basic block with STOP.
    for i, bb in enumerate(ctx.basic_blocks):
        if not bb.is_terminated:
            if len(ctx.basic_blocks) - 1 > i:
                # TODO: revisit this. When contructor calls internal functions they
                # are linked to the last ctor block. Should separate them before this
                # so we don't have to handle this here
                if ctx.basic_blocks[i + 1].label.value.startswith("internal"):
                    bb.append_instruction("stop")
                else:
                    bb.append_instruction("jmp", ctx.basic_blocks[i + 1].label)
            else:
                bb.append_instruction("exit")

    return ctx


def _append_jmp(ctx: IRFunction, label: IRLabel) -> None:
    bb = ctx.get_basic_block()
    if bb.is_terminated:
        bb = IRBasicBlock(ctx.get_next_label("jmp_target"), ctx)
        ctx.append_basic_block(bb)

    bb.append_instruction("jmp", label)


def _new_block(ctx: IRFunction) -> IRBasicBlock:
    bb = IRBasicBlock(ctx.get_next_label(), ctx)
    bb = ctx.append_basic_block(bb)
    return bb


def _append_return_args(ctx: IRFunction, ofst: int = 0, size: int = 0):
    bb = ctx.get_basic_block()
    if bb.is_terminated:
        bb = IRBasicBlock(ctx.get_next_label("exit_to"), ctx)
        ctx.append_basic_block(bb)
    ret_ofst = IRVariable("ret_ofst")
    ret_size = IRVariable("ret_size")
    bb.append_instruction("store", ofst, ret=ret_ofst)
    bb.append_instruction("store", size, ret=ret_size)


def _handle_self_call(ctx: IRFunction, ir: IRnode, symbols: SymbolTable) -> Optional[IRVariable]:
    setup_ir = ir.args[1]
    goto_ir = [ir for ir in ir.args if ir.value == "goto"][0]
    target_label = goto_ir.args[0].value  # goto
    return_buf_ir = goto_ir.args[1]  # return buffer
    ret_args: list[IROperand] = [IRLabel(target_label)]  # type: ignore

    if setup_ir != goto_ir:
        _convert_ir_bb(ctx, setup_ir, symbols)

    return_buf = _convert_ir_bb(ctx, return_buf_ir, symbols)

    bb = ctx.get_basic_block()
    if len(goto_ir.args) > 2:
        ret_args.append(return_buf)  # type: ignore

    bb.append_invoke_instruction(ret_args, returns=False)  # type: ignore

    return return_buf


def _handle_internal_func(
    ctx: IRFunction, ir: IRnode, does_return_data: bool, symbols: SymbolTable
):
    bb = IRBasicBlock(IRLabel(ir.args[0].args[0].value, True), ctx)  # type: ignore
    bb = ctx.append_basic_block(bb)

    # return buffer
    if does_return_data:
        symbols["return_buffer"] = bb.append_instruction("param")
        bb.instructions[-1].annotation = "return_buffer"

    # return address
    symbols["return_pc"] = bb.append_instruction("param")
    bb.instructions[-1].annotation = "return_pc"

    _convert_ir_bb(ctx, ir.args[0].args[2], symbols)


def _convert_ir_simple_node(
    ctx: IRFunction, ir: IRnode, symbols: SymbolTable
) -> Optional[IRVariable]:
    # execute in order
    args = _convert_ir_bb_list(ctx, ir.args, symbols)
    # reverse output variables for stack
    args.reverse()
    return ctx.get_basic_block().append_instruction(ir.value, *args)  # type: ignore


_break_target: Optional[IRBasicBlock] = None
_continue_target: Optional[IRBasicBlock] = None


def _convert_ir_bb_list(ctx, ir, symbols):
    ret = []
    for ir_node in ir:
        venom = _convert_ir_bb(ctx, ir_node, symbols)
        ret.append(venom)
    return ret


current_func = None
var_list: list[str] = []


def pop_source_on_return(func):
    @functools.wraps(func)
    def pop_source(*args, **kwargs):
        ctx = args[0]
        ret = func(*args, **kwargs)
        ctx.pop_source()
        return ret

    return pop_source


@contextlib.contextmanager
def pushvar(map_, key, value):
    SENTINEL = object()
    old = map_.get(key, SENTINEL)
    map_[key] = value
    try:
        yield
    finally:
        if old is not SENTINEL:
            map_[key] = old
        else:
            del map_[key]


@pop_source_on_return
def _convert_ir_bb(ctx, ir, symbols):
    assert isinstance(ir, IRnode), ir
    global _break_target, _continue_target, current_func, var_list

    ctx.push_source(ir)

    if ir.value in INVERSE_MAPPED_IR_INSTRUCTIONS:
        org_value = ir.value
        ir.value = INVERSE_MAPPED_IR_INSTRUCTIONS[ir.value]
        new_var = _convert_ir_simple_node(ctx, ir, symbols)
        ir.value = org_value
        return ctx.get_basic_block().append_instruction("iszero", new_var)
    elif ir.value in PASS_THROUGH_INSTRUCTIONS:
        return _convert_ir_simple_node(ctx, ir, symbols)
    elif ir.value == "return":
        ctx.get_basic_block().append_instruction(
            "return", IRVariable("ret_size"), IRVariable("ret_ofst")
        )
    elif ir.value == "deploy":
        ctx.ctor_mem_size = ir.args[0].value
        ctx.immutables_len = ir.args[2].value
        return None
    elif ir.value == "seq":
        if len(ir.args) == 0:
            return None
        if ir.is_self_call:
            return _handle_self_call(ctx, ir, symbols)
        elif ir.args[0].value == "label":
            current_func = ir.args[0].args[0].value
            is_external = current_func.startswith("external")
            is_internal = current_func.startswith("internal")
            if is_internal or len(re.findall(r"external.*__init__\(.*_deploy", current_func)) > 0:
                # Internal definition
                var_list = ir.args[0].args[1]
                does_return_data = IRnode.from_list(["return_buffer"]) in var_list.args
                symbols = {}
                _handle_internal_func(ctx, ir, does_return_data, symbols)
                for ir_node in ir.args[1:]:
                    ret = _convert_ir_bb(ctx, ir_node, symbols)

                return ret
            elif is_external:
                ret = _convert_ir_bb(ctx, ir.args[0], symbols)
                _append_return_args(ctx)
        else:
            bb = ctx.get_basic_block()
            if bb.is_terminated:
                bb = IRBasicBlock(ctx.get_next_label("seq"), ctx)
                ctx.append_basic_block(bb)
            ret = _convert_ir_bb(ctx, ir.args[0], symbols)

        for ir_node in ir.args[1:]:
            ret = _convert_ir_bb(ctx, ir_node, symbols)

        return ret
    elif ir.value == "if":
        cond = ir.args[0]

        # convert the condition
        cont_ret = _convert_ir_bb(ctx, cond, symbols)
        cond_block = ctx.get_basic_block()

        cond_symbols = symbols.copy()

        else_block = IRBasicBlock(ctx.get_next_label("else"), ctx)
        ctx.append_basic_block(else_block)

        # convert "else"
        else_ret_val = None
        if len(ir.args) == 3:
            else_ret_val = _convert_ir_bb(ctx, ir.args[2], cond_symbols)
            if isinstance(else_ret_val, IRLiteral):
                assert isinstance(else_ret_val.value, int)  # help mypy
                else_ret_val = ctx.get_basic_block().append_instruction("store", else_ret_val)

        else_block_finish = ctx.get_basic_block()

        # convert "then"
        cond_symbols = symbols.copy()

        then_block = IRBasicBlock(ctx.get_next_label("then"), ctx)
        ctx.append_basic_block(then_block)

        then_ret_val = _convert_ir_bb(ctx, ir.args[1], cond_symbols)
        if isinstance(then_ret_val, IRLiteral):
            then_ret_val = ctx.get_basic_block().append_instruction("store", then_ret_val)

        cond_block.append_instruction("jnz", cont_ret, then_block.label, else_block.label)

        then_block_finish = ctx.get_basic_block()

        # exit bb
        exit_bb = IRBasicBlock(ctx.get_next_label("if_exit"), ctx)
        exit_bb = ctx.append_basic_block(exit_bb)

        if_ret = ctx.get_next_variable()
        if then_ret_val is not None and else_ret_val is not None:
            then_block_finish.append_instruction("store", then_ret_val, ret=if_ret)
            else_block_finish.append_instruction("store", else_ret_val, ret=if_ret)

        if not else_block_finish.is_terminated:
            else_block_finish.append_instruction("jmp", exit_bb.label)

        if not then_block_finish.is_terminated:
            then_block_finish.append_instruction("jmp", exit_bb.label)

        return if_ret

    elif ir.value == "with":
        ret = _convert_ir_bb(ctx, ir.args[1], symbols)  # initialization

        ret = ctx.get_basic_block().append_instruction("store", ret)

        sym = ir.args[0]
        with pushvar(symbols, sym.value, ret):
            return _convert_ir_bb(ctx, ir.args[2], symbols)  # body

    elif ir.value == "goto":
        _append_jmp(ctx, IRLabel(ir.args[0].value))
    elif ir.value == "djump":
        args = [_convert_ir_bb(ctx, ir.args[0], symbols)]
        for target in ir.args[1:]:
            args.append(IRLabel(target.value))
        ctx.get_basic_block().append_instruction("djmp", *args)
        _new_block(ctx)
    elif ir.value == "set":
        sym = ir.args[0]
        arg_1 = _convert_ir_bb(ctx, ir.args[1], symbols)
        ctx.get_basic_block().append_instruction("store", arg_1, ret=symbols[sym.value])
    elif ir.value == "symbol":
        return IRLabel(ir.args[0].value, True)
    elif ir.value == "data":
        label = IRLabel(ir.args[0].value)
        ctx.append_data("dbname", [label])
        for c in ir.args[1:]:
            if isinstance(c, int):
                assert 0 <= c <= 255, "data with invalid size"
                ctx.append_data("db", [c])  # type: ignore
            elif isinstance(c.value, bytes):
                ctx.append_data("db", [c.value])  # type: ignore
            elif isinstance(c, IRnode):
                data = _convert_ir_bb(ctx, c, symbols)
                ctx.append_data("db", [data])  # type: ignore
    elif ir.value == "label":
        label = IRLabel(ir.args[0].value, True)
        bb = ctx.get_basic_block()
        if not bb.is_terminated:
            bb.append_instruction("jmp", label)
        bb = IRBasicBlock(label, ctx)
        ctx.append_basic_block(bb)
        code = ir.args[2]
        if code.value == "pass":
            bb.append_instruction("exit")
        else:
            _convert_ir_bb(ctx, code, symbols)
    elif ir.value == "exit_to":
        args = _convert_ir_bb_list(ctx, ir.args[1:], symbols)
        var_list = args
        _append_return_args(ctx, *var_list)
        bb = ctx.get_basic_block()
        if bb.is_terminated:
            bb = IRBasicBlock(ctx.get_next_label("exit_to"), ctx)
            ctx.append_basic_block(bb)
        bb = ctx.get_basic_block()

        label = IRLabel(ir.args[0].value)
        if label.value == "return_pc":
            label = symbols.get("return_pc")
            bb.append_instruction("ret", label)
        else:
            bb.append_instruction("jmp", label)

    elif ir.value == "dload":
        arg_0 = _convert_ir_bb(ctx, ir.args[0], symbols)
        bb = ctx.get_basic_block()
        src = bb.append_instruction("add", arg_0, IRLabel("code_end"))

        bb.append_instruction("dloadbytes", 32, src, MemoryPositions.FREE_VAR_SPACE)
        return bb.append_instruction("mload", MemoryPositions.FREE_VAR_SPACE)

    elif ir.value == "dloadbytes":
        dst, src_offset, len_ = _convert_ir_bb_list(ctx, ir.args, symbols)

        bb = ctx.get_basic_block()
        src = bb.append_instruction("add", src_offset, IRLabel("code_end"))
        bb.append_instruction("dloadbytes", len_, src, dst)
        return None
<<<<<<< HEAD
=======

    elif ir.value == "mload":
        arg_0 = _convert_ir_bb(ctx, ir.args[0], symbols)
        bb = ctx.get_basic_block()
        if isinstance(arg_0, IRVariable):
            return bb.append_instruction("mload", arg_0)

        if isinstance(arg_0, IRLiteral):
            avar = symbols.get(f"%{arg_0.value}")
            if avar is not None:
                return bb.append_instruction("mload", avar)

        return bb.append_instruction("mload", arg_0)
    elif ir.value == "mstore":
        arg_1, arg_0 = _convert_ir_bb_list(ctx, reversed(ir.args), symbols)

        if isinstance(arg_1, IRVariable):
            symbols[f"&{arg_0.value}"] = arg_1

        ctx.get_basic_block().append_instruction("mstore", arg_1, arg_0)
>>>>>>> c3b4dc70
    elif ir.value == "ceil32":
        x = ir.args[0]
        expanded = IRnode.from_list(["and", ["add", x, 31], ["not", 31]])
        return _convert_ir_bb(ctx, expanded, symbols)
    elif ir.value == "select":
        cond, a, b = ir.args
        expanded = IRnode.from_list(["with", "b", b, ["xor", "b", ["mul", cond, ["xor", a, "b"]]]])
        return _convert_ir_bb(ctx, expanded, symbols)
    elif ir.value == "repeat":

        def emit_body_blocks():
            global _break_target, _continue_target
            old_targets = _break_target, _continue_target
            _break_target, _continue_target = exit_block, incr_block
            _convert_ir_bb(ctx, body, symbols.copy())
            _break_target, _continue_target = old_targets

        sym = ir.args[0]
        start, end, _ = _convert_ir_bb_list(ctx, ir.args[1:4], symbols)

        assert ir.args[3].is_literal, "repeat bound expected to be literal"

        bound = ir.args[3].value
        if (
            isinstance(end, IRLiteral)
            and isinstance(start, IRLiteral)
            and end.value + start.value <= bound
        ):
            bound = None

        body = ir.args[4]

        entry_block = IRBasicBlock(ctx.get_next_label("repeat"), ctx)
        cond_block = IRBasicBlock(ctx.get_next_label("condition"), ctx)
        body_block = IRBasicBlock(ctx.get_next_label("body"), ctx)
        incr_block = IRBasicBlock(ctx.get_next_label("incr"), ctx)
        exit_block = IRBasicBlock(ctx.get_next_label("exit"), ctx)

        bb = ctx.get_basic_block()
        bb.append_instruction("jmp", entry_block.label)
        ctx.append_basic_block(entry_block)

        counter_var = entry_block.append_instruction("store", start)
        symbols[sym.value] = counter_var
        end = entry_block.append_instruction("add", start, end)
        if bound:
            bound = entry_block.append_instruction("add", start, bound)
        entry_block.append_instruction("jmp", cond_block.label)

        xor_ret = cond_block.append_instruction("xor", counter_var, end)
        cont_ret = cond_block.append_instruction("iszero", xor_ret)
        ctx.append_basic_block(cond_block)

        ctx.append_basic_block(body_block)
        if bound:
            xor_ret = body_block.append_instruction("xor", counter_var, bound)
            body_block.append_instruction("assert", xor_ret)

        emit_body_blocks()
        body_end = ctx.get_basic_block()
        if body_end.is_terminated is False:
            body_end.append_instruction("jmp", incr_block.label)

        ctx.append_basic_block(incr_block)
        incr_block.insert_instruction(
            IRInstruction("add", [counter_var, IRLiteral(1)], counter_var)
        )
        incr_block.append_instruction("jmp", cond_block.label)

        ctx.append_basic_block(exit_block)

        cond_block.append_instruction("jnz", cont_ret, exit_block.label, body_block.label)
    elif ir.value == "break":
        assert _break_target is not None, "Break with no break target"
        ctx.get_basic_block().append_instruction("jmp", _break_target.label)
        ctx.append_basic_block(IRBasicBlock(ctx.get_next_label(), ctx))
    elif ir.value == "continue":
        assert _continue_target is not None, "Continue with no contrinue target"
        ctx.get_basic_block().append_instruction("jmp", _continue_target.label)
        ctx.append_basic_block(IRBasicBlock(ctx.get_next_label(), ctx))
    elif ir.value in NOOP_INSTRUCTIONS:
        pass
    elif isinstance(ir.value, str) and ir.value.startswith("log"):
        args = reversed(_convert_ir_bb_list(ctx, ir.args, symbols))
        topic_count = int(ir.value[3:])
        assert topic_count >= 0 and topic_count <= 4, "invalid topic count"
        ctx.get_basic_block().append_instruction("log", topic_count, *args)
    elif isinstance(ir.value, str) and ir.value.upper() in get_opcodes():
        _convert_ir_opcode(ctx, ir, symbols)
    elif isinstance(ir.value, str):
        if ir.value.startswith("$alloca") and ir.value not in symbols:
            alloca = ir.passthrough_metadata["alloca"]
            ptr = ctx.get_basic_block().append_instruction("alloca", alloca.offset, alloca.size)
            symbols[ir.value] = ptr
        return symbols[ir.value]
    elif ir.is_literal:
        return IRLiteral(ir.value)
    else:
        raise Exception(f"Unknown IR node: {ir}")

    return None


def _convert_ir_opcode(ctx: IRFunction, ir: IRnode, symbols: SymbolTable) -> None:
    opcode = ir.value.upper()  # type: ignore
    inst_args = []
    for arg in ir.args:
        if isinstance(arg, IRnode):
            inst_args.append(_convert_ir_bb(ctx, arg, symbols))
    ctx.get_basic_block().append_instruction(opcode, *inst_args)<|MERGE_RESOLUTION|>--- conflicted
+++ resolved
@@ -436,29 +436,6 @@
         src = bb.append_instruction("add", src_offset, IRLabel("code_end"))
         bb.append_instruction("dloadbytes", len_, src, dst)
         return None
-<<<<<<< HEAD
-=======
-
-    elif ir.value == "mload":
-        arg_0 = _convert_ir_bb(ctx, ir.args[0], symbols)
-        bb = ctx.get_basic_block()
-        if isinstance(arg_0, IRVariable):
-            return bb.append_instruction("mload", arg_0)
-
-        if isinstance(arg_0, IRLiteral):
-            avar = symbols.get(f"%{arg_0.value}")
-            if avar is not None:
-                return bb.append_instruction("mload", avar)
-
-        return bb.append_instruction("mload", arg_0)
-    elif ir.value == "mstore":
-        arg_1, arg_0 = _convert_ir_bb_list(ctx, reversed(ir.args), symbols)
-
-        if isinstance(arg_1, IRVariable):
-            symbols[f"&{arg_0.value}"] = arg_1
-
-        ctx.get_basic_block().append_instruction("mstore", arg_1, arg_0)
->>>>>>> c3b4dc70
     elif ir.value == "ceil32":
         x = ir.args[0]
         expanded = IRnode.from_list(["and", ["add", x, 31], ["not", 31]])
