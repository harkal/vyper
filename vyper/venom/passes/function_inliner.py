--- conflicted
+++ resolved
@@ -175,12 +175,8 @@
                     inst.operands = [val]
                     param_idx += 1
                 elif inst.opcode == "palloca":
-<<<<<<< HEAD
-                    inst.opcode = "alloca"
-=======
                     # will be handled at the toplevel `inline_function`
                     pass
->>>>>>> 286417b4
                 elif inst.opcode == "ret":
                     if len(inst.operands) > 1:
                         # sanity check (should remove once new callconv stabilizes)
