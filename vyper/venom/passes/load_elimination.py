<<<<<<< HEAD
from vyper.venom.analysis import DFGAnalysis, LivenessAnalysis
=======
from typing import Optional

from vyper.venom.analysis import DFGAnalysis, LivenessAnalysis, VarEquivalenceAnalysis
from vyper.venom.basicblock import IRLiteral
>>>>>>> 7824ac97
from vyper.venom.effects import Effects
from vyper.venom.passes.base_pass import IRPass


def _conflict(store_opcode: str, k1: IRLiteral, k2: IRLiteral):
    ptr1, ptr2 = k1.value, k2.value
    # hardcode the size of store opcodes for now. maybe refactor to use
    # vyper.evm.address_space
    if store_opcode == "mstore":
        return abs(ptr1 - ptr2) < 32
    assert store_opcode in ("sstore", "tstore"), "unhandled store opcode"
    return abs(ptr1 - ptr2) < 1


class LoadElimination(IRPass):
    """
    Eliminate sloads, mloads and tloads
    """

    # should this be renamed to EffectsElimination?

    def run_pass(self):
<<<<<<< HEAD
        self.dfg = self.analyses_cache.request_analysis(DFGAnalysis)

=======
>>>>>>> 7824ac97
        for bb in self.function.get_basic_blocks():
            self._process_bb(bb, Effects.MEMORY, "mload", "mstore")
            self._process_bb(bb, Effects.TRANSIENT, "tload", "tstore")
            self._process_bb(bb, Effects.STORAGE, "sload", "sstore")
            self._process_bb(bb, None, "dload", None)
            self._process_bb(bb, None, "calldataload", None)

        self.analyses_cache.invalidate_analysis(LivenessAnalysis)
        self.analyses_cache.invalidate_analysis(DFGAnalysis)
        self.analyses_cache.invalidate_analysis(VarEquivalenceAnalysis)

    def equivalent(self, op1, op2):
<<<<<<< HEAD
        return op1 == op2 or self.dfg.are_equivalent(op1, op2)
=======
        return op1 == op2

    def get_literal(self, op):
        if isinstance(op, IRLiteral):
            return op
        return None
>>>>>>> 7824ac97

    def _process_bb(self, bb, eff, load_opcode, store_opcode):
        # not really a lattice even though it is not really inter-basic block;
        # we may generalize in the future
        self._lattice = {}

        for inst in bb.instructions:
            if inst.opcode == store_opcode:
                self._handle_store(inst, store_opcode)

            elif eff is not None and eff in inst.get_write_effects():
                self._lattice = {}

            elif inst.opcode == load_opcode:
                self._handle_load(inst)

    def _handle_load(self, inst):
        (ptr,) = inst.operands

        existing_value = self._lattice.get(ptr)

        assert inst.output is not None  # help mypy

        # "cache" the value for future load instructions
        self._lattice[ptr] = inst.output

        if existing_value is not None:
            inst.opcode = "store"
            inst.operands = [existing_value]

    def _handle_store(self, inst, store_opcode):
        # mstore [val, ptr]
        val, ptr = inst.operands

        known_ptr: Optional[IRLiteral] = self.get_literal(ptr)
        if known_ptr is None:
            # it's a variable. assign this ptr in the lattice and flush
            # everything else.
            self._lattice = {ptr: val}
            return

        # we found a redundant store, eliminate it
        existing_val = self._lattice.get(known_ptr)
        if self.equivalent(val, existing_val):
            inst.make_nop()
            return

        self._lattice[known_ptr] = val

        # kick out any conflicts
        for existing_key in self._lattice.copy().keys():
            if not isinstance(existing_key, IRLiteral):
                # a variable in the lattice. assign this ptr in the lattice
                # and flush everything else.
                self._lattice = {known_ptr: val}
                break

            if _conflict(store_opcode, known_ptr, existing_key):
                del self._lattice[existing_key]
                self._lattice[known_ptr] = val<|MERGE_RESOLUTION|>--- conflicted
+++ resolved
@@ -1,11 +1,7 @@
-<<<<<<< HEAD
-from vyper.venom.analysis import DFGAnalysis, LivenessAnalysis
-=======
 from typing import Optional
 
 from vyper.venom.analysis import DFGAnalysis, LivenessAnalysis, VarEquivalenceAnalysis
 from vyper.venom.basicblock import IRLiteral
->>>>>>> 7824ac97
 from vyper.venom.effects import Effects
 from vyper.venom.passes.base_pass import IRPass
 
@@ -28,11 +24,8 @@
     # should this be renamed to EffectsElimination?
 
     def run_pass(self):
-<<<<<<< HEAD
         self.dfg = self.analyses_cache.request_analysis(DFGAnalysis)
 
-=======
->>>>>>> 7824ac97
         for bb in self.function.get_basic_blocks():
             self._process_bb(bb, Effects.MEMORY, "mload", "mstore")
             self._process_bb(bb, Effects.TRANSIENT, "tload", "tstore")
@@ -45,16 +38,12 @@
         self.analyses_cache.invalidate_analysis(VarEquivalenceAnalysis)
 
     def equivalent(self, op1, op2):
-<<<<<<< HEAD
         return op1 == op2 or self.dfg.are_equivalent(op1, op2)
-=======
-        return op1 == op2
 
     def get_literal(self, op):
         if isinstance(op, IRLiteral):
             return op
         return None
->>>>>>> 7824ac97
 
     def _process_bb(self, bb, eff, load_opcode, store_opcode):
         # not really a lattice even though it is not really inter-basic block;
