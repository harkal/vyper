from vyper.utils import OrderedSet
from vyper.venom.analysis import CFGAnalysis, DominatorTreeAnalysis, LivenessAnalysis
from vyper.venom.basicblock import IRBasicBlock, IRInstruction, IROperand, IRVariable
from vyper.venom.passes.base_pass import IRPass


class MakeSSA(IRPass):
    """
    This pass converts the function into Static Single Assignment (SSA) form.
    """

    dom: DominatorTreeAnalysis
    defs: dict[IRVariable, OrderedSet[IRBasicBlock]]

    def run_pass(self):
        fn = self.function

        self.analyses_cache.request_analysis(CFGAnalysis)
        self.dom = self.analyses_cache.request_analysis(DominatorTreeAnalysis)

        # Request liveness analysis so the `liveness_in_vars` field is valid
        self.analyses_cache.request_analysis(LivenessAnalysis)

        self._add_phi_nodes()

        self.var_name_counters = {var.name: 0 for var in self.defs.keys()}
        self.var_name_stacks = {var.name: [0] for var in self.defs.keys()}
        self._rename_vars(fn.entry)
        self._remove_degenerate_phis(fn.entry)

        self.analyses_cache.invalidate_analysis(LivenessAnalysis)

    def _add_phi_nodes(self):
        """
        Add phi nodes to the function.
        """
        self._compute_defs()
<<<<<<< HEAD
        work = {bb: 0 for bb in self.dom.dom_post_order()}
        has_already = {bb: 0 for bb in self.dom.dom_post_order()}
=======
        work = {bb: 0 for bb in self.dom.dom_post_order}
        has_already = {bb: 0 for bb in self.dom.dom_post_order}
>>>>>>> a1def959
        i = 0

        # Iterate over all variables
        for var, d in self.defs.items():
            i += 1
            defs = list(d)
            while len(defs) > 0:
                bb = defs.pop()
                for dom in self.dom.dominator_frontiers[bb]:
                    if has_already[dom] >= i:
                        continue

                    self._place_phi(var, dom)
                    has_already[dom] = i
                    if work[dom] < i:
                        work[dom] = i
                        defs.append(dom)

    def _place_phi(self, var: IRVariable, basic_block: IRBasicBlock):
        if var not in basic_block.liveness_in_vars:
            return

        args: list[IROperand] = []
        for bb in basic_block.cfg_in:
            if bb == basic_block:
                continue

            args.append(bb.label)  # type: ignore
            args.append(var)  # type: ignore

        basic_block.insert_instruction(IRInstruction("phi", args, var), 0)

    def latest_version_of(self, var: IRVariable) -> IRVariable:
        name = var.name
        version = self.var_name_stacks[name][-1]
        return var.with_version(version)

    def _rename_vars(self, basic_block: IRBasicBlock):
        """
        Rename variables. This follows the placement of phi nodes.
        """
        outs = []

        # Pre-action
        for inst in basic_block.instructions:
            new_ops: list[IROperand] = []
            if inst.opcode != "phi":
                for op in inst.operands:
                    if not isinstance(op, IRVariable):
                        new_ops.append(op)
                        continue

                    op = self.latest_version_of(op)
                    new_ops.append(op)

                inst.operands = new_ops

            if inst.output is not None:
                v_name = inst.output.name
                i = self.var_name_counters[v_name]

                self.var_name_stacks[v_name].append(i)
                self.var_name_counters[v_name] = i + 1

                inst.output = self.latest_version_of(inst.output)
                outs.append(inst.output.name)

        for bb in basic_block.cfg_out:
            for inst in bb.instructions:
                if inst.opcode != "phi":
                    continue
                assert inst.output is not None, "Phi instruction without output"
                for i, op in enumerate(inst.operands):
                    if op == basic_block.label:
                        var = inst.operands[i + 1]
                        inst.operands[i + 1] = self.latest_version_of(var)

        for bb in self.dom.dominated[basic_block]:
            if bb == basic_block:
                continue
            self._rename_vars(bb)

        # Post-action
        for op_name in outs:
            # NOTE: each pop corresponds to an append in the pre-action above
            self.var_name_stacks[op_name].pop()

    def _remove_degenerate_phis(self, entry: IRBasicBlock):
        for inst in entry.instructions.copy():
            if inst.opcode != "phi":
                continue

            new_ops: list[IROperand] = []
            for label, op in inst.phi_operands:
                if op == inst.output:
                    continue
                new_ops.extend([label, op])
            new_ops_len = len(new_ops)
            if new_ops_len == 0:
                entry.instructions.remove(inst)
            elif new_ops_len == 2:
                entry.instructions.remove(inst)
            else:
                inst.operands = new_ops

        for bb in self.dom.dominated[entry]:
            if bb == entry:
                continue
            self._remove_degenerate_phis(bb)

    def _compute_defs(self):
        """
        Compute the definition points of variables in the function.
        """
        self.defs = {}
<<<<<<< HEAD
        for bb in self.dom.dom_post_order():
=======
        for bb in self.dom.dom_post_order:
>>>>>>> a1def959
            assignments = bb.get_assignments()
            for var in assignments:
                if var not in self.defs:
                    self.defs[var] = OrderedSet()
                self.defs[var].add(bb)<|MERGE_RESOLUTION|>--- conflicted
+++ resolved
@@ -35,13 +35,8 @@
         Add phi nodes to the function.
         """
         self._compute_defs()
-<<<<<<< HEAD
-        work = {bb: 0 for bb in self.dom.dom_post_order()}
-        has_already = {bb: 0 for bb in self.dom.dom_post_order()}
-=======
         work = {bb: 0 for bb in self.dom.dom_post_order}
         has_already = {bb: 0 for bb in self.dom.dom_post_order}
->>>>>>> a1def959
         i = 0
 
         # Iterate over all variables
@@ -157,11 +152,7 @@
         Compute the definition points of variables in the function.
         """
         self.defs = {}
-<<<<<<< HEAD
-        for bb in self.dom.dom_post_order():
-=======
         for bb in self.dom.dom_post_order:
->>>>>>> a1def959
             assignments = bb.get_assignments()
             for var in assignments:
                 if var not in self.defs:
