from vyper.utils import OrderedSet
from vyper.venom.analysis import calculate_cfg, calculate_liveness
from vyper.venom.basicblock import IRBasicBlock, IRInstruction, IROperand, IRVariable
from vyper.venom.dominators import DominatorTree
from vyper.venom.function import IRFunction
from vyper.venom.passes.base_pass import IRPass


class MakeSSA(IRPass):
    """
    This pass converts the function into Static Single Assignment (SSA) form.
    """

    dom: DominatorTree
    defs: dict[IRVariable, OrderedSet[IRBasicBlock]]

    def _run_pass(self, ctx: IRFunction, entry: IRBasicBlock) -> int:
        self.ctx = ctx

        calculate_cfg(ctx)
        self.dom = DominatorTree.build_dominator_tree(ctx, entry)

        calculate_liveness(ctx)
        self._add_phi_nodes()

        self.var_name_counters = {var.name: 0 for var in self.defs.keys()}
        self.var_name_stacks = {var.name: [0] for var in self.defs.keys()}
        self._rename_vars(entry)
        self._remove_degenerate_phis(entry)

        return 0

    def _add_phi_nodes(self):
        """
        Add phi nodes to the function.
        """
        self._compute_defs()
        work = {var: 0 for var in self.dom.dfs_walk}
        has_already = {var: 0 for var in self.dom.dfs_walk}
        i = 0

        # Iterate over all variables
        for var, d in self.defs.items():
            i += 1
            defs = list(d)
            while len(defs) > 0:
                bb = defs.pop()
                for dom in self.dom.dominator_frontiers[bb]:
                    if has_already[dom] >= i:
                        continue

                    self._place_phi(var, dom)
                    has_already[dom] = i
                    if work[dom] < i:
                        work[dom] = i
                        defs.append(dom)

    def _place_phi(self, var: IRVariable, basic_block: IRBasicBlock):
        if var not in basic_block.in_vars:
            return

        args: list[IROperand] = []
        for bb in basic_block.cfg_in:
            if bb == basic_block:
                continue

            args.append(bb.label)  # type: ignore
            args.append(var)  # type: ignore

<<<<<<< HEAD
        phi = IRInstruction("phi", args, var)
        phi.parent = basic_block
        basic_block.instructions.insert(0, phi)
=======
        basic_block.insert_instruction(IRInstruction("phi", args, var), 0)
>>>>>>> fece7b10

    def _add_phi(self, var: IRVariable, basic_block: IRBasicBlock) -> bool:
        for inst in basic_block.instructions:
            if inst.opcode == "phi" and inst.output is not None and inst.output.name == var.name:
                return False

        args: list[IROperand] = []
        for bb in basic_block.cfg_in:
            if bb == basic_block:
                continue

            args.append(bb.label)
            args.append(var)

        phi = IRInstruction("phi", args, var)
        basic_block.instructions.insert(0, phi)

        return True

    def _rename_vars(self, basic_block: IRBasicBlock):
        """
        Rename variables. This follows the placement of phi nodes.
        """
        outs = []

        # Pre-action
        for inst in basic_block.instructions:
            new_ops = []
            if inst.opcode != "phi":
                for op in inst.operands:
                    if not isinstance(op, IRVariable):
                        new_ops.append(op)
                        continue

                    new_ops.append(IRVariable(op.name, version=self.var_name_stacks[op.name][-1]))

                inst.operands = new_ops

            if inst.output is not None:
                v_name = inst.output.name
                i = self.var_name_counters[v_name]

                self.var_name_stacks[v_name].append(i)
                self.var_name_counters[v_name] = i + 1

                inst.output = IRVariable(v_name, version=i)
                # note - after previous line, inst.output.name != v_name
                outs.append(inst.output.name)

        for bb in basic_block.cfg_out:
            for inst in bb.instructions:
                if inst.opcode != "phi":
                    continue
                assert inst.output is not None, "Phi instruction without output"
                for i, op in enumerate(inst.operands):
                    if op == basic_block.label:
                        inst.operands[i + 1] = IRVariable(
                            inst.output.name, version=self.var_name_stacks[inst.output.name][-1]
                        )

        # Post-action
        for bb in self.dom.dominated[basic_block]:
            if bb == basic_block:
                continue
            self._rename_vars(bb)

        for op_name in outs:
            # NOTE: each pop corresponds to an append in the pre-action above
            self.var_name_stacks[op_name].pop()

    def _remove_degenerate_phis(self, entry: IRBasicBlock):
        for inst in entry.instructions.copy():
            if inst.opcode != "phi":
                continue

            new_ops = []
            for label, op in inst.phi_operands:
                if op == inst.output:
                    continue
                new_ops.extend([label, op])
            new_ops_len = len(new_ops)
            if new_ops_len == 0:
                entry.instructions.remove(inst)
            elif new_ops_len == 2:
                entry.instructions.remove(inst)
            else:
                inst.operands = new_ops

        for bb in self.dom.dominated[entry]:
            if bb == entry:
                continue
            self._remove_degenerate_phis(bb)

    def _compute_defs(self):
        """
        Compute the definition points of variables in the function.
        """
        self.defs = {}
        for bb in self.dom.dfs_walk:
            assignments = bb.get_assignments()
            for var in assignments:
                if var not in self.defs:
                    self.defs[var] = OrderedSet()
                self.defs[var].add(bb)<|MERGE_RESOLUTION|>--- conflicted
+++ resolved
@@ -67,13 +67,7 @@
             args.append(bb.label)  # type: ignore
             args.append(var)  # type: ignore
 
-<<<<<<< HEAD
-        phi = IRInstruction("phi", args, var)
-        phi.parent = basic_block
-        basic_block.instructions.insert(0, phi)
-=======
         basic_block.insert_instruction(IRInstruction("phi", args, var), 0)
->>>>>>> fece7b10
 
     def _add_phi(self, var: IRVariable, basic_block: IRBasicBlock) -> bool:
         for inst in basic_block.instructions:
