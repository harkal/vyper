from vyper.utils import all2
from vyper.venom.analysis import CFGAnalysis, DFGAnalysis, LivenessAnalysis
from vyper.venom.basicblock import IRInstruction, IRVariable
from vyper.venom.function import IRFunction
<<<<<<< HEAD
from vyper.venom.passes.base_pass import IRPass
from vyper.venom.ir_node_to_venom import ENABLE_NEW_CALL_CONV
=======
from vyper.venom.passes.base_pass import InstUpdater, IRPass
>>>>>>> 013846a1


class Mem2Var(IRPass):
    """
    This pass promoted memory operations to variable operations, when possible.
    It does yet do any memory aliasing analysis, so it is conservative.
    """

    function: IRFunction

    def run_pass(self):
        self.analyses_cache.request_analysis(CFGAnalysis)
        dfg = self.analyses_cache.request_analysis(DFGAnalysis)
        self.updater = InstUpdater(dfg)

        self.var_name_count = 0
        for var, inst in dfg.outputs.copy().items():
            if inst.opcode == "alloca":
                self._process_alloca_var(dfg, inst, var)
            elif inst.opcode == "palloca":
                self._process_palloca_var(dfg, inst, var)

        self.analyses_cache.invalidate_analysis(LivenessAnalysis)

    def _mk_varname(self, varname: str, alloca_id: int):
        varname = varname.removeprefix("%")
        varname = f"alloca_{alloca_id}_{varname}_{self.var_name_count}"
        self.var_name_count += 1
        return varname

    def _process_alloca_var(self, dfg: DFGAnalysis, alloca_inst, var: IRVariable):
        """
        Process alloca allocated variable. If it is only used by
        mstore/mload/return instructions, it is promoted to a stack variable.
        Otherwise, it is left as is.
        """
        uses = dfg.get_uses(var)
        if not all2(inst.opcode in ["mstore", "mload", "return"] for inst in uses):
            return

        alloca_id = alloca_inst.operands[2]
        var_name = self._mk_varname(var.value, alloca_id.value)
        var = IRVariable(var_name)
        for inst in uses.copy():
            if inst.opcode == "mstore":
                self.updater.store(inst, inst.operands[0], new_output=var)
            elif inst.opcode == "mload":
                self.updater.store(inst, var)
            elif inst.opcode == "return":
                self.updater.add_before(inst, "mstore", [var, inst.operands[1]])

    def _process_palloca_var(self, dfg: DFGAnalysis, palloca_inst: IRInstruction, var: IRVariable):
        """
        Process alloca allocated variable. If it is only used by mstore/mload
        instructions, it is promoted to a stack variable. Otherwise, it is left as is.
        """
        uses = dfg.get_uses(var)
        if not all2(inst.opcode in ["mstore", "mload"] for inst in uses):
            return

        ofst, _size, alloca_id = palloca_inst.operands
        var_name = self._mk_varname(var.value, alloca_id.value)
        var = IRVariable(var_name)

        # some value given to us by the calling convention
<<<<<<< HEAD
        fn = self.function
        if ENABLE_NEW_CALL_CONV:
            assert fn.get_param_by_id(alloca_id.value) is not None
=======
        # TODO: maybe better to not touch the palloca instruction,
        # and instead "add_after" the palloca instruction.
        self.updater.update(palloca_inst, "mload", [ofst], new_output=var)
>>>>>>> 013846a1

        for inst in uses.copy():
            if inst.opcode == "mstore":
                self.updater.store(inst, inst.operands[0], new_output=var)
            elif inst.opcode == "mload":
                self.updater.store(inst, var)<|MERGE_RESOLUTION|>--- conflicted
+++ resolved
@@ -2,12 +2,9 @@
 from vyper.venom.analysis import CFGAnalysis, DFGAnalysis, LivenessAnalysis
 from vyper.venom.basicblock import IRInstruction, IRVariable
 from vyper.venom.function import IRFunction
-<<<<<<< HEAD
 from vyper.venom.passes.base_pass import IRPass
 from vyper.venom.ir_node_to_venom import ENABLE_NEW_CALL_CONV
-=======
 from vyper.venom.passes.base_pass import InstUpdater, IRPass
->>>>>>> 013846a1
 
 
 class Mem2Var(IRPass):
@@ -73,15 +70,13 @@
         var = IRVariable(var_name)
 
         # some value given to us by the calling convention
-<<<<<<< HEAD
         fn = self.function
         if ENABLE_NEW_CALL_CONV:
             assert fn.get_param_by_id(alloca_id.value) is not None
-=======
+
         # TODO: maybe better to not touch the palloca instruction,
         # and instead "add_after" the palloca instruction.
         self.updater.update(palloca_inst, "mload", [ofst], new_output=var)
->>>>>>> 013846a1
 
         for inst in uses.copy():
             if inst.opcode == "mstore":
