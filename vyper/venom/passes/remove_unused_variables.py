from vyper.venom.analysis.cfg import CFGAnalysis
from vyper.venom.analysis.dfg import DFGAnalysis
from vyper.venom.analysis.liveness import LivenessAnalysis
from vyper.venom.basicblock import IRBasicBlock
from vyper.venom.passes.base_pass import IRPass


class RemoveUnusedVariablesPass(IRPass):
    def run_pass(self):
<<<<<<< HEAD
        removeList = set()
        
=======
>>>>>>> a0d9b1ff
        self.analyses_cache.request_analysis(LivenessAnalysis)

        for bb in self.function.get_basic_blocks():
            self._remove_unused_variables(bb)

        self.analyses_cache.invalidate_analysis(DFGAnalysis)

    def _remove_unused_variables(self, bb: IRBasicBlock):
        """
        Remove the instructions of a basicblock that produce output that is never used.
        """
        i = 0
        while i < len(bb.instructions) - 1:
            inst = bb.instructions[i]
            i += 1

            # Skip volatile instructions
            if inst.volatile:
                continue

            # Skip instructions without output
            if inst.output is None:
                continue

            # Skip instructions that produce output that is used
            next_liveness = bb.instructions[i].liveness
            if inst.output in next_liveness:
                continue

            # Remove the rest
            del bb.instructions[i - 1]

            # backtrack to the *previous* instruction, in case we removed
            # an instruction which had prevented the previous instruction
            # from being removed
            i -= 2

            # don't go beyond 0 though
            i = max(0, i)<|MERGE_RESOLUTION|>--- conflicted
+++ resolved
@@ -7,11 +7,6 @@
 
 class RemoveUnusedVariablesPass(IRPass):
     def run_pass(self):
-<<<<<<< HEAD
-        removeList = set()
-        
-=======
->>>>>>> a0d9b1ff
         self.analyses_cache.request_analysis(LivenessAnalysis)
 
         for bb in self.function.get_basic_blocks():
