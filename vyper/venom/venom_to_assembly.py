--- conflicted
+++ resolved
@@ -395,16 +395,9 @@
 
         if opcode in ["jmp", "djmp", "jnz", "invoke"]:
             operands = list(inst.get_non_label_operands())
-<<<<<<< HEAD
-        elif opcode in ("alloca", "palloca", "calloca"):
-            assert (
-                len(inst.operands) == 3
-            ), f"alloca/palloca/calloca must have 3 operands, got {inst}"
-=======
 
         elif opcode in ("alloca", "palloca", "calloca"):
             assert len(inst.operands) == 3, inst
->>>>>>> 579dd571
             offset, _size, _id = inst.operands
             operands = [offset]
 
