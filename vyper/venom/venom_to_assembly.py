from typing import Any

from vyper.exceptions import CompilerPanic, StackTooDeep
from vyper.ir.compile_ir import (
    PUSH,
    DataHeader,
    Instruction,
    RuntimeHeader,
    mksymbol,
    optimize_assembly,
)
from vyper.utils import MemoryPositions, OrderedSet
from vyper.venom.analysis.analysis import IRAnalysesCache
from vyper.venom.analysis.equivalent_vars import VarEquivalenceAnalysis
from vyper.venom.analysis.liveness import LivenessAnalysis
from vyper.venom.basicblock import (
    IRBasicBlock,
    IRInstruction,
    IRLabel,
    IRLiteral,
    IROperand,
    IRVariable,
)
from vyper.venom.context import IRContext
from vyper.venom.passes.normalization import NormalizationPass
from vyper.venom.stack_model import StackModel

DEBUG_SHOW_COST = False
if DEBUG_SHOW_COST:
    import sys

# instructions which map one-to-one from venom to EVM
_ONE_TO_ONE_INSTRUCTIONS = frozenset(
    [
        "revert",
        "coinbase",
        "calldatasize",
        "calldatacopy",
        "mcopy",
        "calldataload",
        "gas",
        "gasprice",
        "gaslimit",
        "chainid",
        "address",
        "origin",
        "number",
        "extcodesize",
        "extcodehash",
        "extcodecopy",
        "returndatasize",
        "returndatacopy",
        "callvalue",
        "selfbalance",
        "sload",
        "sstore",
        "mload",
        "mstore",
        "tload",
        "tstore",
        "timestamp",
        "caller",
        "blockhash",
        "selfdestruct",
        "signextend",
        "stop",
        "shr",
        "shl",
        "sar",
        "and",
        "xor",
        "or",
        "add",
        "sub",
        "mul",
        "div",
        "smul",
        "sdiv",
        "mod",
        "smod",
        "exp",
        "addmod",
        "mulmod",
        "eq",
        "iszero",
        "not",
        "lt",
        "gt",
        "slt",
        "sgt",
        "create",
        "create2",
        "msize",
        "balance",
        "call",
        "staticcall",
        "delegatecall",
        "codesize",
        "basefee",
        "blobhash",
        "blobbasefee",
        "prevrandao",
        "difficulty",
        "invalid",
    ]
)

COMMUTATIVE_INSTRUCTIONS = frozenset(["add", "mul", "smul", "or", "xor", "and", "eq"])


_REVERT_POSTAMBLE = ["_sym___revert", "JUMPDEST", *PUSH(0), "DUP1", "REVERT"]


def apply_line_numbers(inst: IRInstruction, asm) -> list[str]:
    ret = []
    for op in asm:
        if isinstance(op, str) and not isinstance(op, Instruction):
            ret.append(Instruction(op, inst.ast_source, inst.error_msg))
        else:
            ret.append(op)
    return ret  # type: ignore


# TODO: "assembly" gets into the recursion due to how the original
# IR was structured recursively in regards with the deploy instruction.
# There, recursing into the deploy instruction was by design, and
# made it easier to make the assembly generated "recursive" (i.e.
# instructions being lists of instructions). We don't have this restriction
# anymore, so we can probably refactor this to be iterative in coordination
# with the assembler. My suggestion is to let this be for now, and we can
# refactor it later when we are finished phasing out the old IR.
class VenomCompiler:
    ctxs: list[IRContext]
    label_counter = 0
    visited_instructions: OrderedSet  # {IRInstruction}
    visited_basicblocks: OrderedSet  # {IRBasicBlock}
    liveness_analysis: LivenessAnalysis

    def __init__(self, ctxs: list[IRContext]):
        self.ctxs = ctxs
        self.label_counter = 0
        self.visited_instructions = OrderedSet()
        self.visited_basicblocks = OrderedSet()

    def generate_evm(self, no_optimize: bool = False) -> list[str]:
        self.visited_instructions = OrderedSet()
        self.visited_basicblocks = OrderedSet()
        self.label_counter = 0

        asm: list[Any] = []
        top_asm = asm

        for ctx in self.ctxs:
            for fn in ctx.functions.values():
                ac = IRAnalysesCache(fn)

                NormalizationPass(ac, fn).run_pass()
                self.liveness_analysis = ac.request_analysis(LivenessAnalysis)
                self.equivalence = ac.request_analysis(VarEquivalenceAnalysis)

                assert fn.normalized, "Non-normalized CFG!"

                self._generate_evm_for_basicblock_r(asm, fn.entry, StackModel())

            # TODO make this property on IRFunction
            asm.extend(["_sym__ctor_exit", "JUMPDEST"])
            if ctx.immutables_len is not None and ctx.ctor_mem_size is not None:
                asm.extend(
                    ["_sym_subcode_size", "_sym_runtime_begin", "_mem_deploy_start", "CODECOPY"]
                )
                asm.extend(["_OFST", "_sym_subcode_size", ctx.immutables_len])  # stack: len
                asm.extend(["_mem_deploy_start"])  # stack: len mem_ofst
                asm.extend(["RETURN"])
                asm.extend(_REVERT_POSTAMBLE)
                runtime_asm = [
                    RuntimeHeader("_sym_runtime_begin", ctx.ctor_mem_size, ctx.immutables_len)
                ]
                asm.append(runtime_asm)
                asm = runtime_asm
            else:
                asm.extend(_REVERT_POSTAMBLE)

            # Append data segment
            data_segments: dict = dict()
            for inst in ctx.data_segment:
                if inst.opcode == "dbname":
                    label = inst.operands[0].value
                    data_segments[label] = [DataHeader(f"_sym_{label}")]
                elif inst.opcode == "db":
                    data = inst.operands[0]
                    if isinstance(data, IRLabel):
                        data_segments[label].append(f"_sym_{data.value}")
                    else:
                        data_segments[label].append(data)

            asm.extend(list(data_segments.values()))

        if no_optimize is False:
            optimize_assembly(top_asm)

        return top_asm

    def _stack_reorder(
        self, assembly: list, stack: StackModel, stack_ops: list[IROperand], dry_run: bool = False
    ) -> int:
        if dry_run:
            assert len(assembly) == 0, "Dry run should not work on assembly"
            stack = stack.copy()

        if len(stack_ops) == 0:
            return 0

        assert len(stack_ops) == len(set(stack_ops))  # precondition

        cost = 0
        for i, op in enumerate(stack_ops):
            final_stack_depth = -(len(stack_ops) - i - 1)
            depth = stack.get_depth(op)

            if depth == StackModel.NOT_IN_STACK:
                raise CompilerPanic(f"Variable {op} not in stack")

            if depth == final_stack_depth:
                continue

            to_swap = stack.peek(final_stack_depth)
            if self.equivalence.equivalent(op, to_swap):
                # perform a "virtual" swap
                stack.poke(final_stack_depth, op)
                stack.poke(depth, to_swap)
                continue

            cost += self.swap(assembly, stack, depth)
            cost += self.swap(assembly, stack, final_stack_depth)

        assert stack._stack[-len(stack_ops) :] == stack_ops, (stack, stack_ops)

        return cost

    def _emit_input_operands(
        self,
        assembly: list,
        inst: IRInstruction,
        ops: list[IROperand],
        stack: StackModel,
        next_liveness: OrderedSet[IRVariable],
    ) -> None:
        # PRE: we already have all the items on the stack that have
        # been scheduled to be killed. now it's just a matter of emitting
        # SWAPs, DUPs and PUSHes until we match the `ops` argument

        # to validate store expansion invariant -
        # each op is emitted at most once.
        seen: set[IROperand] = set()

        for op in ops:
            if isinstance(op, IRLabel):
                # invoke emits the actual instruction itself so we don't need
                # to emit it here but we need to add it to the stack map
                if inst.opcode != "invoke":
                    assembly.append(f"_sym_{op.value}")
                stack.push(op)
                continue

            if isinstance(op, IRLiteral):
                if op.value < -(2**255):
                    raise Exception(f"Value too low: {op.value}")
                elif op.value >= 2**256:
                    raise Exception(f"Value too high: {op.value}")
                assembly.extend(PUSH(op.value % 2**256))
                stack.push(op)
                continue

            if op in next_liveness:
                self.dup_op(assembly, stack, op)

            # guaranteed by store expansion
            assert op not in seen, (op, seen)
            seen.add(op)

    def _generate_evm_for_basicblock_r(
        self, asm: list, basicblock: IRBasicBlock, stack: StackModel
    ) -> None:
        if basicblock in self.visited_basicblocks:
            return
        self.visited_basicblocks.add(basicblock)

        if DEBUG_SHOW_COST:
            print(basicblock, file=sys.stderr)

        ref = asm
        asm = []

        # assembly entry point into the block
        asm.append(f"_sym_{basicblock.label}")
        asm.append("JUMPDEST")

        if len(basicblock.cfg_in) == 1:
            self.clean_stack_from_cfg_in(asm, basicblock, stack)

        all_insts = sorted(basicblock.instructions, key=lambda x: x.opcode != "param")

        for i, inst in enumerate(all_insts):
            next_liveness = (
                all_insts[i + 1].liveness if i + 1 < len(all_insts) else basicblock.out_vars
            )

            asm.extend(self._generate_evm_for_instruction(inst, stack, next_liveness))

        if DEBUG_SHOW_COST:
            print(" ".join(map(str, asm)), file=sys.stderr)
            print("\n", file=sys.stderr)

        ref.extend(asm)

        for bb in basicblock.reachable:
            self._generate_evm_for_basicblock_r(ref, bb, stack.copy())

    # pop values from stack at entry to bb
    # note this produces the same result(!) no matter which basic block
    # we enter from in the CFG.
    def clean_stack_from_cfg_in(
        self, asm: list, basicblock: IRBasicBlock, stack: StackModel
    ) -> None:
        # the input block is a splitter block, like jnz or djmp
        assert len(basicblock.cfg_in) == 1
        in_bb = basicblock.cfg_in.first()
        assert len(in_bb.cfg_out) > 1

        # inputs is the input variables we need from in_bb
        inputs = self.liveness_analysis.input_vars_from(in_bb, basicblock)

        # layout is the output stack layout for in_bb (which works
        # for all possible cfg_outs from the in_bb, in_bb is responsible
        # for making sure its output stack layout works no matter which
        # bb it jumps into).
        layout = in_bb.out_vars
        to_pop = list(layout.difference(inputs))

<<<<<<< HEAD
        # small heuristic: pop from shallowest first
        to_pop.sort(key=lambda var: -stack.get_depth(var))

=======
        # small heuristic: pop from shallowest first.
        to_pop.sort(key=lambda var: -stack.get_depth(var))

        # NOTE: we could get more fancy and try to optimize the swap
        # operations here, there is probably some more room for optimization.
>>>>>>> d8f40323
        for var in to_pop:
            depth = stack.get_depth(var)

            if depth != 0:
                self.swap(asm, stack, depth)
            self.pop(asm, stack)

    def _generate_evm_for_instruction(
        self, inst: IRInstruction, stack: StackModel, next_liveness: OrderedSet
    ) -> list[str]:
        assembly: list[str | int] = []
        opcode = inst.opcode

        #
        # generate EVM for op
        #

        # Step 1: Apply instruction special stack manipulations

        if opcode in ["jmp", "djmp", "jnz", "invoke"]:
            operands = list(inst.get_non_label_operands())
        elif opcode == "alloca":
            offset, _size = inst.operands
            operands = [offset]

        # iload and istore are special cases because they can take a literal
        # that is handled specialy with the _OFST macro. Look below, after the
        # stack reordering.
        elif opcode == "iload":
            addr = inst.operands[0]
            if isinstance(addr, IRLiteral):
                operands = []
            else:
                operands = inst.operands
        elif opcode == "istore":
            addr = inst.operands[1]
            if isinstance(addr, IRLiteral):
                operands = inst.operands[:1]
            else:
                operands = inst.operands
        elif opcode == "log":
            log_topic_count = inst.operands[0].value
            assert log_topic_count in [0, 1, 2, 3, 4], "Invalid topic count"
            operands = inst.operands[1:]
        else:
            operands = inst.operands

        if opcode == "phi":
            ret = inst.get_outputs()[0]
            phis = list(inst.get_input_variables())
            depth = stack.get_phi_depth(phis)
            # collapse the arguments to the phi node in the stack.
            # example, for `%56 = %label1 %13 %label2 %14`, we will
            # find an instance of %13 *or* %14 in the stack and replace it with %56.
            to_be_replaced = stack.peek(depth)
            if to_be_replaced in next_liveness:
                # this branch seems unreachable (maybe due to make_ssa)
                # %13/%14 is still live(!), so we make a copy of it
                self.dup(assembly, stack, depth)
                stack.poke(0, ret)
            else:
                stack.poke(depth, ret)
            return apply_line_numbers(inst, assembly)

        if opcode == "offset":
            assembly.extend(["_OFST", f"_sym_{inst.operands[1].value}", inst.operands[0].value])
            assert isinstance(inst.output, IROperand), "Offset must have output"
            stack.push(inst.output)
            return apply_line_numbers(inst, assembly)

        # Step 2: Emit instruction's input operands
        self._emit_input_operands(assembly, inst, operands, stack, next_liveness)

        # Step 3: Reorder stack before join points
        if opcode == "jmp":
            # prepare stack for jump into a join point
            # we only need to reorder stack before join points, which after
            # cfg normalization, join points can only be led into by
            # jmp instructions.
            assert isinstance(inst.parent.cfg_out, OrderedSet)
            assert len(inst.parent.cfg_out) == 1
            next_bb = inst.parent.cfg_out.first()

            # guaranteed by cfg normalization+simplification
            assert len(next_bb.cfg_in) > 1

            target_stack = self.liveness_analysis.input_vars_from(inst.parent, next_bb)
            # NOTE: in general the stack can contain multiple copies of
            # the same variable, however, before a jump that is not possible
            self._stack_reorder(assembly, stack, list(target_stack))

        if opcode in COMMUTATIVE_INSTRUCTIONS:
            cost_no_swap = self._stack_reorder([], stack, operands, dry_run=True)
            operands[-1], operands[-2] = operands[-2], operands[-1]
            cost_with_swap = self._stack_reorder([], stack, operands, dry_run=True)
            if cost_with_swap > cost_no_swap:
                operands[-1], operands[-2] = operands[-2], operands[-1]

        cost = self._stack_reorder([], stack, operands, dry_run=True)
        if DEBUG_SHOW_COST and cost:
            print("ENTER", inst, file=sys.stderr)
            print("  HAVE", stack, file=sys.stderr)
            print("  WANT", operands, file=sys.stderr)
            print("  COST", cost, file=sys.stderr)

        # final step to get the inputs to this instruction ordered
        # correctly on the stack
        self._stack_reorder(assembly, stack, operands)

        # some instructions (i.e. invoke) need to do stack manipulations
        # with the stack model containing the return value(s), so we fiddle
        # with the stack model beforehand.

        # Step 4: Push instruction's return value to stack
        stack.pop(len(operands))
        if inst.output is not None:
            stack.push(inst.output)

        # Step 5: Emit the EVM instruction(s)
        if opcode in _ONE_TO_ONE_INSTRUCTIONS:
            assembly.append(opcode.upper())
        elif opcode == "alloca":
            pass
        elif opcode == "param":
            pass
        elif opcode == "store":
            pass
        elif opcode == "dbname":
            pass
        elif opcode in ["codecopy", "dloadbytes"]:
            assembly.append("CODECOPY")
        elif opcode == "jnz":
            # jump if not zero
            if_nonzero_label = inst.operands[1]
            if_zero_label = inst.operands[2]
            assembly.append(f"_sym_{if_nonzero_label.value}")
            assembly.append("JUMPI")

            # make sure the if_zero_label will be optimized out
            # assert if_zero_label == next(iter(inst.parent.cfg_out)).label

            assembly.append(f"_sym_{if_zero_label.value}")
            assembly.append("JUMP")

        elif opcode == "jmp":
            assert isinstance(inst.operands[0], IRLabel)
            assembly.append(f"_sym_{inst.operands[0].value}")
            assembly.append("JUMP")
        elif opcode == "djmp":
            assert isinstance(
                inst.operands[0], IRVariable
            ), f"Expected IRVariable, got {inst.operands[0]}"
            assembly.append("JUMP")
        elif opcode == "invoke":
            target = inst.operands[0]
            assert isinstance(
                target, IRLabel
            ), f"invoke target must be a label (is ${type(target)} ${target})"
            assembly.extend(
                [
                    f"_sym_label_ret_{self.label_counter}",
                    f"_sym_{target.value}",
                    "JUMP",
                    f"_sym_label_ret_{self.label_counter}",
                    "JUMPDEST",
                ]
            )
            self.label_counter += 1
        elif opcode == "ret":
            assembly.append("JUMP")
        elif opcode == "return":
            assembly.append("RETURN")
        elif opcode == "exit":
            assembly.extend(["_sym__ctor_exit", "JUMP"])
        elif opcode == "phi":
            pass
        elif opcode == "sha3":
            assembly.append("SHA3")
        elif opcode == "sha3_64":
            assembly.extend(
                [
                    *PUSH(MemoryPositions.FREE_VAR_SPACE),
                    "MSTORE",
                    *PUSH(MemoryPositions.FREE_VAR_SPACE2),
                    "MSTORE",
                    *PUSH(64),
                    *PUSH(MemoryPositions.FREE_VAR_SPACE),
                    "SHA3",
                ]
            )
        elif opcode == "assert":
            assembly.extend(["ISZERO", "_sym___revert", "JUMPI"])
        elif opcode == "assert_unreachable":
            end_symbol = mksymbol("reachable")
            assembly.extend([end_symbol, "JUMPI", "INVALID", end_symbol, "JUMPDEST"])
        elif opcode == "iload":
            addr = inst.operands[0]
            if isinstance(addr, IRLiteral):
                assembly.extend(["_OFST", "_mem_deploy_end", addr.value])
            else:
                assembly.extend(["_mem_deploy_end", "ADD"])
            assembly.append("MLOAD")
        elif opcode == "istore":
            addr = inst.operands[1]
            if isinstance(addr, IRLiteral):
                assembly.extend(["_OFST", "_mem_deploy_end", addr.value])
            else:
                assembly.extend(["_mem_deploy_end", "ADD"])
            assembly.append("MSTORE")
        elif opcode == "log":
            assembly.extend([f"LOG{log_topic_count}"])
        elif opcode == "nop":
            pass
        else:
            raise Exception(f"Unknown opcode: {opcode}")

        # Step 6: Emit instructions output operands (if any)
        if inst.output is not None:
            if inst.output not in next_liveness:
                self.pop(assembly, stack)
            else:
                # heuristic: peek at next_liveness to find the next scheduled
                # item, and optimistically swap with it
                if DEBUG_SHOW_COST:
                    stack0 = stack.copy()

                next_scheduled = next_liveness.last()
                cost = 0
                if not self.equivalence.equivalent(inst.output, next_scheduled):
                    cost = self.swap_op(assembly, stack, next_scheduled)

                if DEBUG_SHOW_COST and cost != 0:
                    print("ENTER", inst, file=sys.stderr)
                    print("  HAVE", stack0, file=sys.stderr)
                    print("  NEXT LIVENESS", next_liveness, file=sys.stderr)
                    print("  NEW_STACK", stack, file=sys.stderr)

        return apply_line_numbers(inst, assembly)

    def pop(self, assembly, stack, num=1):
        stack.pop(num)
        assembly.extend(["POP"] * num)

    def swap(self, assembly, stack, depth) -> int:
        # Swaps of the top is no op
        if depth == 0:
            return 0

        stack.swap(depth)
        assembly.append(_evm_swap_for(depth))
        return 1

    def dup(self, assembly, stack, depth):
        stack.dup(depth)
        assembly.append(_evm_dup_for(depth))

    def swap_op(self, assembly, stack, op):
        depth = stack.get_depth(op)
        assert depth is not StackModel.NOT_IN_STACK, f"Cannot swap non-existent operand {op}"
        return self.swap(assembly, stack, depth)

    def dup_op(self, assembly, stack, op):
        depth = stack.get_depth(op)
        assert depth is not StackModel.NOT_IN_STACK, f"Cannot dup non-existent operand {op}"
        self.dup(assembly, stack, depth)


def _evm_swap_for(depth: int) -> str:
    swap_idx = -depth
    if not (1 <= swap_idx <= 16):
        raise StackTooDeep(f"Unsupported swap depth {swap_idx}")
    return f"SWAP{swap_idx}"


def _evm_dup_for(depth: int) -> str:
    dup_idx = 1 - depth
    if not (1 <= dup_idx <= 16):
        raise StackTooDeep(f"Unsupported dup depth {dup_idx}")
    return f"DUP{dup_idx}"<|MERGE_RESOLUTION|>--- conflicted
+++ resolved
@@ -337,17 +337,11 @@
         layout = in_bb.out_vars
         to_pop = list(layout.difference(inputs))
 
-<<<<<<< HEAD
-        # small heuristic: pop from shallowest first
-        to_pop.sort(key=lambda var: -stack.get_depth(var))
-
-=======
         # small heuristic: pop from shallowest first.
         to_pop.sort(key=lambda var: -stack.get_depth(var))
 
         # NOTE: we could get more fancy and try to optimize the swap
         # operations here, there is probably some more room for optimization.
->>>>>>> d8f40323
         for var in to_pop:
             depth = stack.get_depth(var)
 
