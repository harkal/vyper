--- conflicted
+++ resolved
@@ -395,17 +395,9 @@
 
         if opcode in ["jmp", "djmp", "jnz", "invoke"]:
             operands = list(inst.get_non_label_operands())
-<<<<<<< HEAD
-        elif opcode == "alloca":
-            raise Exception("Alloca at assembly generation is not valid")
-        elif opcode == "palloca":
-            offset, _size = inst.operands
-=======
-
         elif opcode in ("alloca", "palloca", "calloca"):
             assert len(inst.operands) == 3, inst
             offset, _size, _id = inst.operands
->>>>>>> 2a563083
             operands = [offset]
 
         # iload and istore are special cases because they can take a literal
@@ -607,9 +599,6 @@
 
         return apply_line_numbers(inst, assembly)
 
-<<<<<<< HEAD
-    def pop(self, assembly, stack: StackModel, num=1):
-=======
     def _optimistic_swap(self, assembly, inst, next_liveness, stack):
         # heuristic: peek at next_liveness to find the next scheduled
         # item, and optimistically swap with it
@@ -627,8 +616,7 @@
             print("  NEXT LIVENESS", next_liveness, file=sys.stderr)
             print("  NEW_STACK", stack, file=sys.stderr)
 
-    def pop(self, assembly, stack, num=1):
->>>>>>> 2a563083
+    def pop(self, assembly, stack: StackModel, num=1):    
         stack.pop(num)
         assembly.extend(["POP"] * num)
 
